{
  "homepages": [],
  "source_base_path": "D:/a/Elements/Elements/doc",
  "xrefmap": "xrefmap.yml",
  "files": [
    {
      "type": "Resource",
      "output": {
        "resource": {
          "relative_path": "index.json"
        }
      },
      "is_incremental": false
    },
    {
      "type": "Resource",
      "source_relative_path": "../Elements/test/bin/debug/netcoreapp3.1/models/Elements_Analysis_AnalysisMesh.glb",
      "output": {
        "resource": {
          "relative_path": "models/Elements_Analysis_AnalysisMesh.glb"
        }
      },
      "is_incremental": false,
      "version": ""
    },
    {
      "type": "Resource",
      "source_relative_path": "../Elements/test/bin/debug/netcoreapp3.1/models/Elements_Analysis_ColorScale.glb",
      "output": {
        "resource": {
          "relative_path": "models/Elements_Analysis_ColorScale.glb"
        }
      },
      "is_incremental": false,
      "version": ""
    },
    {
      "type": "Resource",
      "source_relative_path": "../Elements/test/bin/debug/netcoreapp3.1/models/Elements_Beam.glb",
      "output": {
        "resource": {
          "relative_path": "models/Elements_Beam.glb"
        }
      },
      "is_incremental": false,
      "version": ""
    },
    {
      "type": "Resource",
      "source_relative_path": "../Elements/test/bin/debug/netcoreapp3.1/models/Elements_Column.glb",
      "output": {
        "resource": {
          "relative_path": "models/Elements_Column.glb"
        }
      },
      "is_incremental": false,
      "version": ""
    },
    {
      "type": "Resource",
      "source_relative_path": "../Elements/test/bin/debug/netcoreapp3.1/models/Elements_DirectionalLight.glb",
      "output": {
        "resource": {
          "relative_path": "models/Elements_DirectionalLight.glb"
        }
      },
      "is_incremental": false,
      "version": ""
    },
    {
      "type": "Resource",
      "source_relative_path": "../Elements/test/bin/debug/netcoreapp3.1/models/Elements_ElementInstance.glb",
      "output": {
        "resource": {
          "relative_path": "models/Elements_ElementInstance.glb"
        }
      },
      "is_incremental": false,
      "version": ""
    },
    {
      "type": "Resource",
      "source_relative_path": "../Elements/test/bin/debug/netcoreapp3.1/models/Elements_Floor.glb",
      "output": {
        "resource": {
          "relative_path": "models/Elements_Floor.glb"
        }
      },
      "is_incremental": false,
      "version": ""
    },
    {
      "type": "Resource",
      "source_relative_path": "../Elements/test/bin/debug/netcoreapp3.1/models/Elements_Geometry_Arc.glb",
      "output": {
        "resource": {
          "relative_path": "models/Elements_Geometry_Arc.glb"
        }
      },
      "is_incremental": false,
      "version": ""
    },
    {
      "type": "Resource",
      "source_relative_path": "../Elements/test/bin/debug/netcoreapp3.1/models/Elements_Geometry_Bezier.glb",
      "output": {
        "resource": {
          "relative_path": "models/Elements_Geometry_Bezier.glb"
        }
      },
      "is_incremental": false,
      "version": ""
    },
    {
      "type": "Resource",
      "source_relative_path": "../Elements/test/bin/debug/netcoreapp3.1/models/Elements_Geometry_Contour.glb",
      "output": {
        "resource": {
          "relative_path": "models/Elements_Geometry_Contour.glb"
        }
      },
      "is_incremental": false,
      "version": ""
    },
    {
      "type": "Resource",
      "source_relative_path": "../Elements/test/bin/debug/netcoreapp3.1/models/Elements_Geometry_Line.glb",
      "output": {
        "resource": {
          "relative_path": "models/Elements_Geometry_Line.glb"
        }
      },
      "is_incremental": false,
      "version": ""
    },
    {
      "type": "Resource",
      "source_relative_path": "../Elements/test/bin/debug/netcoreapp3.1/models/Elements_Geometry_Polygon.glb",
      "output": {
        "resource": {
          "relative_path": "models/Elements_Geometry_Polygon.glb"
        }
      },
      "is_incremental": false,
      "version": ""
    },
    {
      "type": "Resource",
      "source_relative_path": "../Elements/test/bin/debug/netcoreapp3.1/models/Elements_Geometry_Polyline.glb",
      "output": {
        "resource": {
          "relative_path": "models/Elements_Geometry_Polyline.glb"
        }
      },
      "is_incremental": false,
      "version": ""
    },
    {
      "type": "Resource",
      "source_relative_path": "../Elements/test/bin/debug/netcoreapp3.1/models/Elements_Geometry_Transform.glb",
      "output": {
        "resource": {
          "relative_path": "models/Elements_Geometry_Transform.glb"
        }
      },
      "is_incremental": false,
      "version": ""
    },
    {
      "type": "Resource",
      "source_relative_path": "../Elements/test/bin/debug/netcoreapp3.1/models/Elements_ImportMeshElement.glb",
      "output": {
        "resource": {
          "relative_path": "models/Elements_ImportMeshElement.glb"
        }
      },
      "is_incremental": false,
      "version": ""
    },
    {
      "type": "Resource",
      "source_relative_path": "../Elements/test/bin/debug/netcoreapp3.1/models/Elements_Mass.glb",
      "output": {
        "resource": {
          "relative_path": "models/Elements_Mass.glb"
        }
      },
      "is_incremental": false,
      "version": ""
    },
    {
      "type": "Resource",
      "source_relative_path": "../Elements/test/bin/debug/netcoreapp3.1/models/Elements_MeshElement.glb",
      "output": {
        "resource": {
          "relative_path": "models/Elements_MeshElement.glb"
        }
      },
      "is_incremental": false,
      "version": ""
    },
    {
      "type": "Resource",
      "source_relative_path": "../Elements/test/bin/debug/netcoreapp3.1/models/Elements_ModelCurve.glb",
      "output": {
        "resource": {
          "relative_path": "models/Elements_ModelCurve.glb"
        }
      },
      "is_incremental": false,
      "version": ""
    },
    {
      "type": "Resource",
      "source_relative_path": "../Elements/test/bin/debug/netcoreapp3.1/models/Elements_Panel.glb",
      "output": {
        "resource": {
          "relative_path": "models/Elements_Panel.glb"
        }
      },
      "is_incremental": false,
      "version": ""
    },
    {
      "type": "Resource",
      "source_relative_path": "../Elements/test/bin/debug/netcoreapp3.1/models/Elements_PointLight.glb",
      "output": {
        "resource": {
          "relative_path": "models/Elements_PointLight.glb"
        }
      },
      "is_incremental": false,
      "version": ""
    },
    {
      "type": "Resource",
      "source_relative_path": "../Elements/test/bin/debug/netcoreapp3.1/models/Elements_Space.glb",
      "output": {
        "resource": {
          "relative_path": "models/Elements_Space.glb"
        }
      },
      "is_incremental": false,
      "version": ""
    },
    {
      "type": "Resource",
      "source_relative_path": "../Elements/test/bin/debug/netcoreapp3.1/models/Elements_Spatial_Grid1d.glb",
      "output": {
        "resource": {
          "relative_path": "models/Elements_Spatial_Grid1d.glb"
        }
      },
      "is_incremental": false,
      "version": ""
    },
    {
      "type": "Resource",
      "source_relative_path": "../Elements/test/bin/debug/netcoreapp3.1/models/Elements_Spatial_Grid2d.glb",
      "output": {
        "resource": {
          "relative_path": "models/Elements_Spatial_Grid2d.glb"
        }
      },
      "is_incremental": false,
      "version": ""
    },
    {
      "type": "Resource",
      "source_relative_path": "../Elements/test/bin/debug/netcoreapp3.1/models/Elements_SpotLight.glb",
      "output": {
        "resource": {
          "relative_path": "models/Elements_SpotLight.glb"
        }
      },
      "is_incremental": false,
      "version": ""
    },
    {
      "type": "Resource",
      "source_relative_path": "../Elements/test/bin/debug/netcoreapp3.1/models/Elements_StandardWall.glb",
      "output": {
        "resource": {
          "relative_path": "models/Elements_StandardWall.glb"
        }
      },
      "is_incremental": false,
      "version": ""
    },
    {
      "type": "Resource",
      "source_relative_path": "../Elements/test/bin/debug/netcoreapp3.1/models/Elements_Topography.glb",
      "output": {
        "resource": {
          "relative_path": "models/Elements_Topography.glb"
        }
      },
      "is_incremental": false,
      "version": ""
    },
    {
      "type": "Conceptual",
      "source_relative_path": "C-Sharp.md",
      "output": {
        ".html": {
          "relative_path": "C-Sharp.html",
          "hash": "uTxsIsNzXmqEEeY8NIrYtw=="
        }
      },
      "is_incremental": false,
      "version": ""
    },
    {
      "type": "Conceptual",
      "source_relative_path": "Elements/WhatIsElements.md",
      "output": {
        ".html": {
          "relative_path": "Elements/WhatIsElements.html",
          "hash": "4OwpLbHct7bthCOeJ1anxw=="
        }
      },
      "is_incremental": false,
      "version": ""
    },
    {
      "type": "Toc",
      "source_relative_path": "Elements/toc.yml",
      "output": {
        ".html": {
          "relative_path": "Elements/toc.html",
          "hash": "QguO9MaCyL76C5jYB0cx9A=="
        }
      },
      "is_incremental": false,
      "version": ""
    },
    {
      "type": "Conceptual",
      "source_relative_path": "Excel.md",
      "output": {
        ".html": {
          "relative_path": "Excel.html",
          "hash": "9/x8+YZ4e5OSEiYVUojucw=="
        }
      },
      "is_incremental": false,
      "version": ""
    },
    {
      "type": "Conceptual",
      "source_relative_path": "Functions.md",
      "output": {
        ".html": {
          "relative_path": "Functions.html",
          "hash": "FiKBaaK11uWi17lI/KXh3g=="
        }
      },
      "is_incremental": false,
      "version": ""
    },
    {
      "log_codes": [
        "InvalidFileLink"
      ],
      "type": "Conceptual",
      "source_relative_path": "Grasshopper.md",
      "output": {
        ".html": {
          "relative_path": "Grasshopper.html",
          "hash": "XF15Lk99wK2TcP3sT48WSw=="
        }
      },
      "is_incremental": false,
      "version": ""
    },
    {
      "type": "Conceptual",
      "source_relative_path": "Hub.md",
      "output": {
        ".html": {
          "relative_path": "Hub.html",
          "hash": "M4vUf/PTUKuBK1Hbj9OxhQ=="
        }
      },
      "is_incremental": false,
      "version": ""
    },
    {
      "log_codes": [
        "InvalidFileLink"
      ],
      "type": "Conceptual",
      "source_relative_path": "Hypar-CLI-Reference.md",
      "output": {
        ".html": {
          "relative_path": "Hypar-CLI-Reference.html",
          "hash": "Zd15kxX6w3gmzIy5qyBSsg=="
        }
      },
      "is_incremental": false,
      "version": ""
    },
    {
      "type": "Conceptual",
      "source_relative_path": "InputSchema.md",
      "output": {
        ".html": {
          "relative_path": "InputSchema.html",
          "hash": "UFzt+HIej1btvys0tK42Wg=="
        }
      },
      "is_incremental": false,
      "version": ""
    },
    {
      "type": "Conceptual",
      "source_relative_path": "Revit.md",
      "output": {
        ".html": {
          "relative_path": "Revit.html",
          "hash": "Xwu1njuZJmhNvAXxQRx7Og=="
        }
      },
      "is_incremental": false,
      "version": ""
    },
    {
      "type": "Conceptual",
      "source_relative_path": "Types.md",
      "output": {
        ".html": {
          "relative_path": "Types.html",
          "hash": "TX/b8EpUnLPO3EtAamc4hg=="
        }
      },
      "is_incremental": false,
      "version": ""
    },
    {
      "type": "ManagedReference",
      "source_relative_path": "api/Elements.Analysis.AnalysisMesh.yml",
      "output": {
        ".html": {
          "relative_path": "api/Elements.Analysis.AnalysisMesh.html",
          "hash": "FtUWVQ7J6a0CLz039v3Xxg=="
        }
      },
      "is_incremental": false,
      "version": ""
    },
    {
      "type": "ManagedReference",
      "source_relative_path": "api/Elements.Analysis.ColorScale.yml",
      "output": {
        ".html": {
          "relative_path": "api/Elements.Analysis.ColorScale.html",
          "hash": "iu3WNU4ja503BDEKyJO72w=="
        }
      },
      "is_incremental": false,
      "version": ""
    },
    {
      "type": "ManagedReference",
      "source_relative_path": "api/Elements.Analysis.yml",
      "output": {
        ".html": {
          "relative_path": "api/Elements.Analysis.html",
          "hash": "63HffwInnHc7VzMdbl9v0Q=="
        }
      },
      "is_incremental": false,
      "version": ""
    },
    {
      "type": "ManagedReference",
      "source_relative_path": "api/Elements.Beam.yml",
      "output": {
        ".html": {
          "relative_path": "api/Elements.Beam.html",
          "hash": "RqtAC85DgVS5wYizE/DTbg=="
        }
      },
      "is_incremental": false,
      "version": ""
    },
    {
      "type": "ManagedReference",
      "source_relative_path": "api/Elements.Brace.yml",
      "output": {
        ".html": {
          "relative_path": "api/Elements.Brace.html",
          "hash": "dUm8l8op/jDa4RG6weTrLw=="
        }
      },
      "is_incremental": false,
      "version": ""
    },
    {
      "type": "ManagedReference",
      "source_relative_path": "api/Elements.BuiltInMaterials.yml",
      "output": {
        ".html": {
          "relative_path": "api/Elements.BuiltInMaterials.html",
          "hash": "ixX0Y/0/t3sCAKSQFIAavQ=="
        }
      },
      "is_incremental": false,
      "version": ""
    },
    {
      "type": "ManagedReference",
      "source_relative_path": "api/Elements.Column.yml",
      "output": {
        ".html": {
          "relative_path": "api/Elements.Column.html",
          "hash": "YA369uo6HwuyX08Utqi4kg=="
        }
      },
      "is_incremental": false,
      "version": ""
    },
    {
      "type": "ManagedReference",
      "source_relative_path": "api/Elements.ContentCatalog.yml",
      "output": {
        ".html": {
          "relative_path": "api/Elements.ContentCatalog.html",
          "hash": "we7tk0CJIDqu9Og4l2XsLQ=="
        }
      },
      "is_incremental": false,
      "version": ""
    },
    {
      "type": "ManagedReference",
      "source_relative_path": "api/Elements.ContentElement.yml",
      "output": {
        ".html": {
          "relative_path": "api/Elements.ContentElement.html",
          "hash": "24u4oGXNndsOaaIMhaKuuA=="
        }
      },
      "is_incremental": false,
      "version": ""
    },
    {
      "type": "ManagedReference",
      "source_relative_path": "api/Elements.DirectionalLight.yml",
      "output": {
        ".html": {
          "relative_path": "api/Elements.DirectionalLight.html",
          "hash": "Re+10zLaoVPOJe5Gzc4ZeQ=="
        }
      },
      "is_incremental": false,
      "version": ""
    },
    {
      "type": "ManagedReference",
      "source_relative_path": "api/Elements.Domain1d.yml",
      "output": {
        ".html": {
          "relative_path": "api/Elements.Domain1d.html",
          "hash": "vzu0b1EPRQ6ftOFUjQrwnw=="
        }
      },
      "is_incremental": false,
      "version": ""
    },
    {
      "type": "ManagedReference",
      "source_relative_path": "api/Elements.DomainExtensions.yml",
      "output": {
        ".html": {
          "relative_path": "api/Elements.DomainExtensions.html",
          "hash": "y4CfaLVyK77pCVXTdoTfzw=="
        }
      },
      "is_incremental": false,
      "version": ""
    },
    {
      "type": "ManagedReference",
      "source_relative_path": "api/Elements.Element.yml",
      "output": {
        ".html": {
          "relative_path": "api/Elements.Element.html",
          "hash": "8DMp7Ed/KLFi4/xEt3tpZA=="
        }
      },
      "is_incremental": false,
      "version": ""
    },
    {
      "type": "ManagedReference",
      "source_relative_path": "api/Elements.ElementInstance.yml",
      "output": {
        ".html": {
          "relative_path": "api/Elements.ElementInstance.html",
          "hash": "JyU3kF0kz6iLdGxiDKEBvQ=="
        }
      },
      "is_incremental": false,
      "version": ""
    },
    {
      "type": "ManagedReference",
      "source_relative_path": "api/Elements.Floor.yml",
      "output": {
        ".html": {
          "relative_path": "api/Elements.Floor.html",
          "hash": "T1CT8Hv3q2AuDnHQhLLXuA=="
        }
      },
      "is_incremental": false,
      "version": ""
    },
    {
      "type": "ManagedReference",
      "source_relative_path": "api/Elements.Frame.yml",
      "output": {
        ".html": {
          "relative_path": "api/Elements.Frame.html",
          "hash": "lZhnhgTzMIiTvEzRWikEjQ=="
        }
      },
      "is_incremental": false,
      "version": ""
    },
    {
      "type": "ManagedReference",
      "source_relative_path": "api/Elements.GeoJSON.Feature.yml",
      "output": {
        ".html": {
          "relative_path": "api/Elements.GeoJSON.Feature.html",
          "hash": "0WoV/P1P9K5nficpcZwrpA=="
        }
      },
      "is_incremental": false,
      "version": ""
    },
    {
      "type": "ManagedReference",
      "source_relative_path": "api/Elements.GeoJSON.FeatureCollection.yml",
      "output": {
        ".html": {
          "relative_path": "api/Elements.GeoJSON.FeatureCollection.html",
          "hash": "44Kzvr/kb0d3A6z6ued1JQ=="
        }
      },
      "is_incremental": false,
      "version": ""
    },
    {
      "type": "ManagedReference",
      "source_relative_path": "api/Elements.GeoJSON.Geometry.yml",
      "output": {
        ".html": {
          "relative_path": "api/Elements.GeoJSON.Geometry.html",
          "hash": "9OHDMog0YCKZx4qHo9sn9w=="
        }
      },
      "is_incremental": false,
      "version": ""
    },
    {
      "type": "ManagedReference",
      "source_relative_path": "api/Elements.GeoJSON.GeometryCollection.yml",
      "output": {
        ".html": {
          "relative_path": "api/Elements.GeoJSON.GeometryCollection.html",
          "hash": "sp/WNCj+hwDRwJ6869MvUA=="
        }
      },
      "is_incremental": false,
      "version": ""
    },
    {
      "type": "ManagedReference",
      "source_relative_path": "api/Elements.GeoJSON.Line.yml",
      "output": {
        ".html": {
          "relative_path": "api/Elements.GeoJSON.Line.html",
          "hash": "dZUdh1cTezsOaE7dKrTqlg=="
        }
      },
      "is_incremental": false,
      "version": ""
    },
    {
      "type": "ManagedReference",
      "source_relative_path": "api/Elements.GeoJSON.LineString.yml",
      "output": {
        ".html": {
          "relative_path": "api/Elements.GeoJSON.LineString.html",
          "hash": "zPrqKHmaYwqyYjsFP6XaDQ=="
        }
      },
      "is_incremental": false,
      "version": ""
    },
    {
      "type": "ManagedReference",
      "source_relative_path": "api/Elements.GeoJSON.MultiLineString.yml",
      "output": {
        ".html": {
          "relative_path": "api/Elements.GeoJSON.MultiLineString.html",
          "hash": "KyThkwugTzXFbk3Oxx0jwg=="
        }
      },
      "is_incremental": false,
      "version": ""
    },
    {
      "type": "ManagedReference",
      "source_relative_path": "api/Elements.GeoJSON.MultiPoint.yml",
      "output": {
        ".html": {
          "relative_path": "api/Elements.GeoJSON.MultiPoint.html",
          "hash": "yQzEuG9fpLheR6cTSS2rWA=="
        }
      },
      "is_incremental": false,
      "version": ""
    },
    {
      "type": "ManagedReference",
      "source_relative_path": "api/Elements.GeoJSON.MultiPolygon.yml",
      "output": {
        ".html": {
          "relative_path": "api/Elements.GeoJSON.MultiPolygon.html",
          "hash": "LHi1u7ucuwLGX7uGdH9SDQ=="
        }
      },
      "is_incremental": false,
      "version": ""
    },
    {
      "type": "ManagedReference",
      "source_relative_path": "api/Elements.GeoJSON.Point.yml",
      "output": {
        ".html": {
          "relative_path": "api/Elements.GeoJSON.Point.html",
          "hash": "V93DYQhC+C2RwN/MRcFxLQ=="
        }
      },
      "is_incremental": false,
      "version": ""
    },
    {
      "type": "ManagedReference",
      "source_relative_path": "api/Elements.GeoJSON.Polygon.yml",
      "output": {
        ".html": {
          "relative_path": "api/Elements.GeoJSON.Polygon.html",
          "hash": "siSCooRsHrDVT8/LhfyjVg=="
        }
      },
      "is_incremental": false,
      "version": ""
    },
    {
      "type": "ManagedReference",
      "source_relative_path": "api/Elements.GeoJSON.Position.yml",
      "output": {
        ".html": {
          "relative_path": "api/Elements.GeoJSON.Position.html",
          "hash": "6xRP0pQgHz25W7LiFUyOTA=="
        }
      },
      "is_incremental": false,
      "version": ""
    },
    {
      "type": "ManagedReference",
      "source_relative_path": "api/Elements.GeoJSON.yml",
      "output": {
        ".html": {
          "relative_path": "api/Elements.GeoJSON.html",
          "hash": "eqFILrgckwCcklW4AVKxrQ=="
        }
      },
      "is_incremental": false,
      "version": ""
    },
    {
      "type": "ManagedReference",
      "source_relative_path": "api/Elements.GeometricElement.yml",
      "output": {
        ".html": {
          "relative_path": "api/Elements.GeometricElement.html",
          "hash": "XBpDl2fl+04wXCjqSALXlg=="
        }
      },
      "is_incremental": false,
      "version": ""
    },
    {
      "type": "ManagedReference",
      "source_relative_path": "api/Elements.Geometry.Arc.yml",
      "output": {
        ".html": {
          "relative_path": "api/Elements.Geometry.Arc.html",
          "hash": "g1tvN+bT/i7k4mjaTzS5Vw=="
        }
      },
      "is_incremental": false,
      "version": ""
    },
    {
      "type": "ManagedReference",
      "source_relative_path": "api/Elements.Geometry.BBox3.yml",
      "output": {
        ".html": {
          "relative_path": "api/Elements.Geometry.BBox3.html",
          "hash": "EfO/vVhLXWj7mrFYJgfRjQ=="
        }
      },
      "is_incremental": false,
      "version": ""
    },
    {
      "type": "ManagedReference",
      "source_relative_path": "api/Elements.Geometry.Bezier.yml",
      "output": {
        ".html": {
          "relative_path": "api/Elements.Geometry.Bezier.html",
          "hash": "Rl0SeC3vKWK2qeKwwLs4Mg=="
        }
      },
      "is_incremental": false,
      "version": ""
    },
    {
      "type": "ManagedReference",
      "source_relative_path": "api/Elements.Geometry.BooleanMode.yml",
      "output": {
        ".html": {
          "relative_path": "api/Elements.Geometry.BooleanMode.html",
          "hash": "C4mBpiTGIv4ty/1FQ9zQ0w=="
        }
      },
      "is_incremental": false,
      "version": ""
    },
    {
      "type": "ManagedReference",
      "source_relative_path": "api/Elements.Geometry.Circle.yml",
      "output": {
        ".html": {
          "relative_path": "api/Elements.Geometry.Circle.html",
          "hash": "advt63Qc8qszEEhEp3EBww=="
        }
      },
      "is_incremental": false,
      "version": ""
    },
    {
      "type": "ManagedReference",
      "source_relative_path": "api/Elements.Geometry.Color.yml",
      "output": {
        ".html": {
          "relative_path": "api/Elements.Geometry.Color.html",
          "hash": "mcVh28o2HSO9vClNpHxZzw=="
        }
      },
      "is_incremental": false,
      "version": ""
    },
    {
      "type": "ManagedReference",
      "source_relative_path": "api/Elements.Geometry.Colors.yml",
      "output": {
        ".html": {
          "relative_path": "api/Elements.Geometry.Colors.html",
          "hash": "b6MXAF7Jf8cuGaD4bWIsvg=="
        }
      },
      "is_incremental": false,
      "version": ""
    },
    {
      "type": "ManagedReference",
      "source_relative_path": "api/Elements.Geometry.Containment.yml",
      "output": {
        ".html": {
          "relative_path": "api/Elements.Geometry.Containment.html",
          "hash": "Zo/l79+tr6ltfVIMtwF0nA=="
        }
      },
      "is_incremental": false,
      "version": ""
    },
    {
      "type": "ManagedReference",
      "source_relative_path": "api/Elements.Geometry.Contour.yml",
      "output": {
        ".html": {
          "relative_path": "api/Elements.Geometry.Contour.html",
          "hash": "BNSiuOg83w3V42JRRixv4A=="
        }
      },
      "is_incremental": false,
      "version": ""
    },
    {
      "type": "ManagedReference",
      "source_relative_path": "api/Elements.Geometry.ConvexHull.yml",
      "output": {
        ".html": {
          "relative_path": "api/Elements.Geometry.ConvexHull.html",
          "hash": "V2D14Dw9x4VE99jDzLzMRA=="
        }
      },
      "is_incremental": false,
      "version": ""
    },
    {
      "type": "ManagedReference",
      "source_relative_path": "api/Elements.Geometry.Curve.yml",
      "output": {
        ".html": {
          "relative_path": "api/Elements.Geometry.Curve.html",
          "hash": "U4k/ukVkS0CGxPuRAzNZ/g=="
        }
      },
      "is_incremental": false,
      "version": ""
    },
    {
      "type": "ManagedReference",
      "source_relative_path": "api/Elements.Geometry.EndType.yml",
      "output": {
        ".html": {
          "relative_path": "api/Elements.Geometry.EndType.html",
          "hash": "SptOOEDT9s0hLkPYXYJJLw=="
        }
      },
      "is_incremental": false,
      "version": ""
    },
    {
      "type": "ManagedReference",
      "source_relative_path": "api/Elements.Geometry.FrameType.yml",
      "output": {
        ".html": {
          "relative_path": "api/Elements.Geometry.FrameType.html",
          "hash": "QAfVJO7v/x+0OQd/UQO7hw=="
        }
      },
      "is_incremental": false,
      "version": ""
    },
    {
      "type": "ManagedReference",
      "source_relative_path": "api/Elements.Geometry.Interfaces.ICurve.yml",
      "output": {
        ".html": {
          "relative_path": "api/Elements.Geometry.Interfaces.ICurve.html",
          "hash": "HjIVsMWmQJlMFV4BBe49Kg=="
        }
      },
      "is_incremental": false,
      "version": ""
    },
    {
      "type": "ManagedReference",
      "source_relative_path": "api/Elements.Geometry.Interfaces.ITessellate.yml",
      "output": {
        ".html": {
          "relative_path": "api/Elements.Geometry.Interfaces.ITessellate.html",
          "hash": "526sRZrcmE/HQI9ZY0K77Q=="
        }
      },
      "is_incremental": false,
      "version": ""
    },
    {
      "type": "ManagedReference",
      "source_relative_path": "api/Elements.Geometry.Interfaces.ITransformable-1.yml",
      "output": {
        ".html": {
          "relative_path": "api/Elements.Geometry.Interfaces.ITransformable-1.html",
          "hash": "LKV0LQSAZnSWsECszSQ4gA=="
        }
      },
      "is_incremental": false,
      "version": ""
    },
    {
      "type": "ManagedReference",
      "source_relative_path": "api/Elements.Geometry.Interfaces.yml",
      "output": {
        ".html": {
          "relative_path": "api/Elements.Geometry.Interfaces.html",
          "hash": "DZrvCcLjZdJT0qv0boG+Pw=="
        }
      },
      "is_incremental": false,
      "version": ""
    },
    {
      "type": "ManagedReference",
      "source_relative_path": "api/Elements.Geometry.Line.yml",
      "output": {
        ".html": {
          "relative_path": "api/Elements.Geometry.Line.html",
          "hash": "QJCUhcSIubBkJLEs4DLwcQ=="
        }
      },
      "is_incremental": false,
      "version": ""
    },
    {
      "type": "ManagedReference",
      "source_relative_path": "api/Elements.Geometry.Matrix.yml",
      "output": {
        ".html": {
          "relative_path": "api/Elements.Geometry.Matrix.html",
          "hash": "C2J5QV8qecWoJV2fvBjAhw=="
        }
      },
      "is_incremental": false,
      "version": ""
    },
    {
      "type": "ManagedReference",
      "source_relative_path": "api/Elements.Geometry.Mesh.yml",
      "output": {
        ".html": {
          "relative_path": "api/Elements.Geometry.Mesh.html",
          "hash": "8Q8phxxcXY6UK9/SKgBxDg=="
        }
      },
      "is_incremental": false,
      "version": ""
    },
    {
      "type": "ManagedReference",
      "source_relative_path": "api/Elements.Geometry.Plane.yml",
      "output": {
        ".html": {
          "relative_path": "api/Elements.Geometry.Plane.html",
          "hash": "8wclbT6qnKm6S1OIiKKCBQ=="
        }
      },
      "is_incremental": false,
      "version": ""
    },
    {
      "type": "ManagedReference",
      "source_relative_path": "api/Elements.Geometry.Polygon.yml",
      "output": {
        ".html": {
          "relative_path": "api/Elements.Geometry.Polygon.html",
          "hash": "XtlQQyVJ2Wh2XwN6MQwXEA=="
        }
      },
      "is_incremental": false,
      "version": ""
    },
    {
      "type": "ManagedReference",
      "source_relative_path": "api/Elements.Geometry.Polyline.yml",
      "output": {
        ".html": {
          "relative_path": "api/Elements.Geometry.Polyline.html",
          "hash": "pcP4Cm61YTHOaJksMQ/e/w=="
        }
      },
      "is_incremental": false,
      "version": ""
    },
    {
      "type": "ManagedReference",
      "source_relative_path": "api/Elements.Geometry.Profile.yml",
      "output": {
        ".html": {
          "relative_path": "api/Elements.Geometry.Profile.html",
          "hash": "f+5upo8bwSHx0DaQBlnbhQ=="
        }
      },
      "is_incremental": false,
      "version": ""
    },
    {
      "type": "ManagedReference",
      "source_relative_path": "api/Elements.Geometry.ProfileExtensions.yml",
      "output": {
        ".html": {
          "relative_path": "api/Elements.Geometry.ProfileExtensions.html",
          "hash": "uy7mf/X7qexLvh3bqYwAHw=="
        }
      },
      "is_incremental": false,
      "version": ""
    },
    {
      "type": "ManagedReference",
      "source_relative_path": "api/Elements.Geometry.Profiles.HSSPipeProfile.yml",
      "output": {
        ".html": {
          "relative_path": "api/Elements.Geometry.Profiles.HSSPipeProfile.html",
          "hash": "SQvR+w7XPY5HmULJlIW2PQ=="
        }
      },
      "is_incremental": false,
      "version": ""
    },
    {
      "type": "ManagedReference",
      "source_relative_path": "api/Elements.Geometry.Profiles.HSSPipeProfileServer.yml",
      "output": {
        ".html": {
          "relative_path": "api/Elements.Geometry.Profiles.HSSPipeProfileServer.html",
          "hash": "VRpgLFzOBr5QcO1P9qglxg=="
        }
      },
      "is_incremental": false,
      "version": ""
    },
    {
      "type": "ManagedReference",
      "source_relative_path": "api/Elements.Geometry.Profiles.HSSPipeProfileType.yml",
      "output": {
        ".html": {
          "relative_path": "api/Elements.Geometry.Profiles.HSSPipeProfileType.html",
          "hash": "FEyL5zsCDzF9AfHn0UqG5w=="
        }
      },
      "is_incremental": false,
      "version": ""
    },
    {
      "type": "ManagedReference",
      "source_relative_path": "api/Elements.Geometry.Profiles.HorizontalAlignment.yml",
      "output": {
        ".html": {
          "relative_path": "api/Elements.Geometry.Profiles.HorizontalAlignment.html",
          "hash": "Mt/vVkMbTc2OdaupYySmcQ=="
        }
      },
      "is_incremental": false,
      "version": ""
    },
    {
      "type": "ManagedReference",
      "source_relative_path": "api/Elements.Geometry.Profiles.ProfileServer-1.yml",
      "output": {
        ".html": {
          "relative_path": "api/Elements.Geometry.Profiles.ProfileServer-1.html",
          "hash": "13Yi4RrNmGtfC2dKSvR3bQ=="
        }
      },
      "is_incremental": false,
      "version": ""
    },
    {
      "type": "ManagedReference",
      "source_relative_path": "api/Elements.Geometry.Profiles.VerticalAlignment.yml",
      "output": {
        ".html": {
          "relative_path": "api/Elements.Geometry.Profiles.VerticalAlignment.html",
          "hash": "szl5IiOMVYvN/j7BNN3Q8g=="
        }
      },
      "is_incremental": false,
      "version": ""
    },
    {
      "type": "ManagedReference",
      "source_relative_path": "api/Elements.Geometry.Profiles.WideFlangeProfile.yml",
      "output": {
        ".html": {
          "relative_path": "api/Elements.Geometry.Profiles.WideFlangeProfile.html",
          "hash": "yqSPVXhtvB5cJK1bWbi8Kg=="
        }
      },
      "is_incremental": false,
      "version": ""
    },
    {
      "type": "ManagedReference",
      "source_relative_path": "api/Elements.Geometry.Profiles.WideFlangeProfileServer.yml",
      "output": {
        ".html": {
          "relative_path": "api/Elements.Geometry.Profiles.WideFlangeProfileServer.html",
          "hash": "jZHNi8AAGyZrIjslkgqA+A=="
        }
      },
      "is_incremental": false,
      "version": ""
    },
    {
      "type": "ManagedReference",
      "source_relative_path": "api/Elements.Geometry.Profiles.WideFlangeProfileType.yml",
      "output": {
        ".html": {
          "relative_path": "api/Elements.Geometry.Profiles.WideFlangeProfileType.html",
          "hash": "xl+i29Q6zPG2xCA7bbcF+g=="
        }
      },
      "is_incremental": false,
      "version": ""
    },
    {
      "type": "ManagedReference",
      "source_relative_path": "api/Elements.Geometry.Profiles.yml",
      "output": {
        ".html": {
          "relative_path": "api/Elements.Geometry.Profiles.html",
          "hash": "KWa18SaHI9sVg/q2lb9qIQ=="
        }
      },
      "is_incremental": false,
      "version": ""
    },
    {
      "type": "ManagedReference",
      "source_relative_path": "api/Elements.Geometry.Ray.yml",
      "output": {
        ".html": {
          "relative_path": "api/Elements.Geometry.Ray.html",
          "hash": "Xs52oFX0HwiWFpLQrjQPRw=="
        }
      },
      "is_incremental": false,
      "version": ""
    },
    {
      "type": "ManagedReference",
      "source_relative_path": "api/Elements.Geometry.Representation.yml",
      "output": {
        ".html": {
          "relative_path": "api/Elements.Geometry.Representation.html",
          "hash": "i/c5L1EUtIZK+88kkFx/mw=="
        }
      },
      "is_incremental": false,
      "version": ""
    },
    {
      "type": "ManagedReference",
      "source_relative_path": "api/Elements.Geometry.Solids.Edge.yml",
      "output": {
        ".html": {
          "relative_path": "api/Elements.Geometry.Solids.Edge.html",
          "hash": "Lw9+UWUijyEjvA1XY/ffyA=="
        }
      },
      "is_incremental": false,
      "version": ""
    },
    {
      "type": "ManagedReference",
      "source_relative_path": "api/Elements.Geometry.Solids.Extrude.yml",
      "output": {
        ".html": {
          "relative_path": "api/Elements.Geometry.Solids.Extrude.html",
          "hash": "rVZ1e4M0gfNm6zaDzRbXCw=="
        }
      },
      "is_incremental": false,
      "version": ""
    },
    {
      "type": "ManagedReference",
      "source_relative_path": "api/Elements.Geometry.Solids.Face.yml",
      "output": {
        ".html": {
          "relative_path": "api/Elements.Geometry.Solids.Face.html",
          "hash": "o2jRPdMoFIxhWX+mTJJfaQ=="
        }
      },
      "is_incremental": false,
      "version": ""
    },
    {
      "type": "ManagedReference",
      "source_relative_path": "api/Elements.Geometry.Solids.HalfEdge.yml",
      "output": {
        ".html": {
          "relative_path": "api/Elements.Geometry.Solids.HalfEdge.html",
          "hash": "ewYb7ayiH32GYCp4tyVong=="
        }
      },
      "is_incremental": false,
      "version": ""
    },
    {
      "type": "ManagedReference",
      "source_relative_path": "api/Elements.Geometry.Solids.Lamina.yml",
      "output": {
        ".html": {
          "relative_path": "api/Elements.Geometry.Solids.Lamina.html",
          "hash": "Ms0y9yEBBPtD6kDjr2s5ow=="
        }
      },
      "is_incremental": false,
      "version": ""
    },
    {
      "type": "ManagedReference",
      "source_relative_path": "api/Elements.Geometry.Solids.Loop.yml",
      "output": {
        ".html": {
          "relative_path": "api/Elements.Geometry.Solids.Loop.html",
          "hash": "SZnr11x/dXZFLOQ7M7miDA=="
        }
      },
      "is_incremental": false,
      "version": ""
    },
    {
      "type": "ManagedReference",
      "source_relative_path": "api/Elements.Geometry.Solids.Solid.yml",
      "output": {
        ".html": {
          "relative_path": "api/Elements.Geometry.Solids.Solid.html",
          "hash": "LL5uwF+x+WbOAVWF5PM8xw=="
        }
      },
      "is_incremental": false,
      "version": ""
    },
    {
      "type": "ManagedReference",
      "source_relative_path": "api/Elements.Geometry.Solids.SolidOperation.yml",
      "output": {
        ".html": {
          "relative_path": "api/Elements.Geometry.Solids.SolidOperation.html",
          "hash": "hXWwVyVpBIebcM+1T8fq7w=="
        }
      },
      "is_incremental": false,
      "version": ""
    },
    {
      "type": "ManagedReference",
      "source_relative_path": "api/Elements.Geometry.Solids.Sweep.yml",
      "output": {
        ".html": {
          "relative_path": "api/Elements.Geometry.Solids.Sweep.html",
          "hash": "q+sLydOA0nejNPQlkKhQsw=="
        }
      },
      "is_incremental": false,
      "version": ""
    },
    {
      "type": "ManagedReference",
      "source_relative_path": "api/Elements.Geometry.Solids.Vertex.yml",
      "output": {
        ".html": {
          "relative_path": "api/Elements.Geometry.Solids.Vertex.html",
          "hash": "50FucmGQDOsT9UNKlu/pvw=="
        }
      },
      "is_incremental": false,
      "version": ""
    },
    {
      "type": "ManagedReference",
      "source_relative_path": "api/Elements.Geometry.Solids.yml",
      "output": {
        ".html": {
          "relative_path": "api/Elements.Geometry.Solids.html",
          "hash": "gGoFwCKBw/MsI5sqmuXQFw=="
        }
      },
      "is_incremental": false,
      "version": ""
    },
    {
      "type": "ManagedReference",
      "source_relative_path": "api/Elements.Geometry.Transform.yml",
      "output": {
        ".html": {
          "relative_path": "api/Elements.Geometry.Transform.html",
          "hash": "z9Kzx3hLc5uLAasYmUJ4ng=="
        }
      },
      "is_incremental": false,
      "version": ""
    },
    {
      "type": "ManagedReference",
      "source_relative_path": "api/Elements.Geometry.Triangle.yml",
      "output": {
        ".html": {
          "relative_path": "api/Elements.Geometry.Triangle.html",
          "hash": "GaaPWNER1F6TlYPlCV2Q/w=="
        }
      },
      "is_incremental": false,
      "version": ""
    },
    {
      "type": "ManagedReference",
      "source_relative_path": "api/Elements.Geometry.UV.yml",
      "output": {
        ".html": {
          "relative_path": "api/Elements.Geometry.UV.html",
          "hash": "a1o0cPQXH6v+S/C+ffXqmQ=="
        }
      },
      "is_incremental": false,
      "version": ""
    },
    {
      "type": "ManagedReference",
      "source_relative_path": "api/Elements.Geometry.Vector3.yml",
      "output": {
        ".html": {
          "relative_path": "api/Elements.Geometry.Vector3.html",
          "hash": "Uls5HOvYlcaRenLUB4FXWA=="
        }
      },
      "is_incremental": false,
      "version": ""
    },
    {
      "type": "ManagedReference",
      "source_relative_path": "api/Elements.Geometry.Vector3Extensions.yml",
      "output": {
        ".html": {
          "relative_path": "api/Elements.Geometry.Vector3Extensions.html",
          "hash": "MQ7t7VZ+Ukf+IRJrv+179Q=="
        }
      },
      "is_incremental": false,
      "version": ""
    },
    {
      "type": "ManagedReference",
      "source_relative_path": "api/Elements.Geometry.Vertex.yml",
      "output": {
        ".html": {
          "relative_path": "api/Elements.Geometry.Vertex.html",
          "hash": "gIf5iDwWHRpJrcprYzVD8A=="
        }
      },
      "is_incremental": false,
      "version": ""
    },
    {
      "type": "ManagedReference",
      "source_relative_path": "api/Elements.Geometry.VoidTreatment.yml",
      "output": {
        ".html": {
          "relative_path": "api/Elements.Geometry.VoidTreatment.html",
          "hash": "9rm0T2vr4tTzYZHrvsHEgg=="
        }
      },
      "is_incremental": false,
      "version": ""
    },
    {
      "type": "ManagedReference",
      "source_relative_path": "api/Elements.Geometry.yml",
      "output": {
        ".html": {
          "relative_path": "api/Elements.Geometry.html",
          "hash": "jH/+CsS74uuJ4EWXMRX5Nw=="
        }
      },
      "is_incremental": false,
      "version": ""
    },
    {
      "type": "ManagedReference",
      "source_relative_path": "api/Elements.Identity.yml",
      "output": {
        ".html": {
          "relative_path": "api/Elements.Identity.html",
          "hash": "CG0YMH1mf5KBquemGzGWVw=="
        }
      },
      "is_incremental": false,
      "version": ""
    },
    {
      "type": "ManagedReference",
      "source_relative_path": "api/Elements.ImportMeshElement.yml",
      "output": {
        ".html": {
          "relative_path": "api/Elements.ImportMeshElement.html",
          "hash": "NVzSKBoR0uu/4XZNo0+shg=="
        }
      },
      "is_incremental": false,
      "version": ""
    },
    {
      "type": "ManagedReference",
      "source_relative_path": "api/Elements.Interfaces.IHasOpenings.yml",
      "output": {
        ".html": {
          "relative_path": "api/Elements.Interfaces.IHasOpenings.html",
          "hash": "XBsGP0Ty/07iMmAKpQViiA=="
        }
      },
      "is_incremental": false,
      "version": ""
    },
    {
      "type": "ManagedReference",
      "source_relative_path": "api/Elements.Interfaces.yml",
      "output": {
        ".html": {
          "relative_path": "api/Elements.Interfaces.html",
          "hash": "yuUGJgM4lf6YTh5dKfzpjw=="
        }
      },
      "is_incremental": false,
      "version": ""
    },
    {
      "type": "ManagedReference",
      "source_relative_path": "api/Elements.Light.yml",
      "output": {
        ".html": {
          "relative_path": "api/Elements.Light.html",
          "hash": "3ccvE7sEbedqnNbF6l94Vw=="
        }
      },
      "is_incremental": false,
      "version": ""
    },
    {
      "type": "ManagedReference",
      "source_relative_path": "api/Elements.LightType.yml",
      "output": {
        ".html": {
          "relative_path": "api/Elements.LightType.html",
          "hash": "JGbndWMKQlBazhnJANiVUQ=="
        }
      },
      "is_incremental": false,
      "version": ""
    },
    {
      "type": "ManagedReference",
      "source_relative_path": "api/Elements.Mass.yml",
      "output": {
        ".html": {
          "relative_path": "api/Elements.Mass.html",
          "hash": "eNJcC+JBEvOFH65KGbesqA=="
        }
      },
      "is_incremental": false,
      "version": ""
    },
    {
      "type": "ManagedReference",
      "source_relative_path": "api/Elements.Material.yml",
      "output": {
        ".html": {
          "relative_path": "api/Elements.Material.html",
          "hash": "ot1J+eqHCln7FJaSSJw8KA=="
        }
      },
      "is_incremental": false,
      "version": ""
    },
    {
      "type": "ManagedReference",
      "source_relative_path": "api/Elements.MeshElement.yml",
      "output": {
        ".html": {
          "relative_path": "api/Elements.MeshElement.html",
          "hash": "X45rlg2CEgpxGVchagwuYw=="
        }
      },
      "is_incremental": false,
      "version": ""
    },
    {
      "type": "ManagedReference",
      "source_relative_path": "api/Elements.Model.yml",
      "output": {
        ".html": {
          "relative_path": "api/Elements.Model.html",
          "hash": "P0DNvFUtQ4PgwbY4qlV//Q=="
        }
      },
      "is_incremental": false,
      "version": ""
    },
    {
      "type": "ManagedReference",
      "source_relative_path": "api/Elements.ModelCurve.yml",
      "output": {
        ".html": {
          "relative_path": "api/Elements.ModelCurve.html",
          "hash": "oNjT5BzjXcu+YlXPhkOk/g=="
        }
      },
      "is_incremental": false,
      "version": ""
    },
    {
      "type": "ManagedReference",
      "source_relative_path": "api/Elements.ModelCurveExtensions.yml",
      "output": {
        ".html": {
          "relative_path": "api/Elements.ModelCurveExtensions.html",
          "hash": "wszBPTIfl84fVANrEOdTBw=="
        }
      },
      "is_incremental": false,
      "version": ""
    },
    {
      "type": "ManagedReference",
      "source_relative_path": "api/Elements.ModelPoints.yml",
      "output": {
        ".html": {
          "relative_path": "api/Elements.ModelPoints.html",
          "hash": "TMT2x3NDhW/jtnfv3BzXAg=="
        }
      },
      "is_incremental": false,
      "version": ""
    },
    {
      "type": "ManagedReference",
      "source_relative_path": "api/Elements.Opening.yml",
      "output": {
        ".html": {
          "relative_path": "api/Elements.Opening.html",
          "hash": "jidi+H/tXecQ32slgxvO/A=="
        }
      },
      "is_incremental": false,
      "version": ""
    },
    {
      "type": "ManagedReference",
      "source_relative_path": "api/Elements.Panel.yml",
      "output": {
        ".html": {
          "relative_path": "api/Elements.Panel.html",
          "hash": "BhjGdqiSjVR+6xLmjALaQg=="
        }
      },
      "is_incremental": false,
      "version": ""
    },
    {
      "type": "ManagedReference",
      "source_relative_path": "api/Elements.PointLight.yml",
      "output": {
        ".html": {
          "relative_path": "api/Elements.PointLight.html",
          "hash": "LU1VnWufyBjYm5UNsFokrA=="
        }
      },
      "is_incremental": false,
      "version": ""
    },
    {
      "type": "ManagedReference",
      "source_relative_path": "api/Elements.RandomExtensions.yml",
      "output": {
        ".html": {
          "relative_path": "api/Elements.RandomExtensions.html",
          "hash": "F/BqqwWyjbH63ujdJfVzJQ=="
        }
      },
      "is_incremental": false,
      "version": ""
    },
    {
      "type": "ManagedReference",
      "source_relative_path": "api/Elements.Serialization.JSON.JsonInheritanceConverter.yml",
      "output": {
        ".html": {
          "relative_path": "api/Elements.Serialization.JSON.JsonInheritanceConverter.html",
          "hash": "9pGPqoS6o2f0n/V2M0iUqQ=="
        }
      },
      "is_incremental": false,
      "version": ""
    },
    {
      "type": "ManagedReference",
      "source_relative_path": "api/Elements.Serialization.JSON.MeshConverter.yml",
      "output": {
        ".html": {
          "relative_path": "api/Elements.Serialization.JSON.MeshConverter.html",
          "hash": "Qwi4t3gA3NWHbVIqph3hKA=="
        }
      },
      "is_incremental": false,
      "version": ""
    },
    {
      "type": "ManagedReference",
      "source_relative_path": "api/Elements.Serialization.JSON.yml",
      "output": {
        ".html": {
          "relative_path": "api/Elements.Serialization.JSON.html",
          "hash": "Qqs0Drb1E9pa0AN/riygbQ=="
        }
      },
      "is_incremental": false,
      "version": ""
    },
    {
      "type": "ManagedReference",
      "source_relative_path": "api/Elements.Serialization.glTF.GltfBufferExtensions.yml",
      "output": {
        ".html": {
          "relative_path": "api/Elements.Serialization.glTF.GltfBufferExtensions.html",
          "hash": "GJQ+C2BRmnaw5J+slTS4Xw=="
        }
      },
      "is_incremental": false,
      "version": ""
    },
    {
      "type": "ManagedReference",
      "source_relative_path": "api/Elements.Serialization.glTF.GltfExtensions.yml",
      "output": {
        ".html": {
          "relative_path": "api/Elements.Serialization.glTF.GltfExtensions.html",
          "hash": "DhLnKiypH/qp/JVO+ED/0g=="
        }
      },
      "is_incremental": false,
      "version": ""
    },
    {
      "type": "ManagedReference",
      "source_relative_path": "api/Elements.Serialization.glTF.yml",
      "output": {
        ".html": {
          "relative_path": "api/Elements.Serialization.glTF.html",
          "hash": "pwVv3OHsQzKQOggzME5x/A=="
        }
      },
      "is_incremental": false,
      "version": ""
    },
    {
      "type": "ManagedReference",
      "source_relative_path": "api/Elements.Space.yml",
      "output": {
        ".html": {
          "relative_path": "api/Elements.Space.html",
          "hash": "fRRU+Dmq5JaUQiUNUudIaA=="
        }
      },
      "is_incremental": false,
      "version": ""
    },
    {
      "type": "ManagedReference",
      "source_relative_path": "api/Elements.Spatial.EvenDivisionMode.yml",
      "output": {
        ".html": {
          "relative_path": "api/Elements.Spatial.EvenDivisionMode.html",
          "hash": "p+R3rKXPCaAwUXNBP99hbQ=="
        }
      },
      "is_incremental": false,
      "version": ""
    },
    {
      "type": "ManagedReference",
      "source_relative_path": "api/Elements.Spatial.FixedDivisionMode.yml",
      "output": {
        ".html": {
          "relative_path": "api/Elements.Spatial.FixedDivisionMode.html",
          "hash": "VkMhDOAk3NL/hlYWXq+Ppg=="
        }
      },
      "is_incremental": false,
      "version": ""
    },
    {
      "type": "ManagedReference",
      "source_relative_path": "api/Elements.Spatial.Grid1d.yml",
      "output": {
        ".html": {
          "relative_path": "api/Elements.Spatial.Grid1d.html",
          "hash": "iEPVMCK0SDk7wLhLaTteEg=="
        }
      },
      "is_incremental": false,
      "version": ""
    },
    {
      "type": "ManagedReference",
      "source_relative_path": "api/Elements.Spatial.Grid2d.yml",
      "output": {
        ".html": {
          "relative_path": "api/Elements.Spatial.Grid2d.html",
          "hash": "K4vOogPiraz0Mpz5ortZ2w=="
        }
      },
      "is_incremental": false,
      "version": ""
    },
    {
      "type": "ManagedReference",
      "source_relative_path": "api/Elements.Spatial.GridDirection.yml",
      "output": {
        ".html": {
          "relative_path": "api/Elements.Spatial.GridDirection.html",
          "hash": "iNB+0tytALHeoHmgGpotmw=="
        }
      },
      "is_incremental": false,
      "version": ""
    },
    {
      "type": "ManagedReference",
      "source_relative_path": "api/Elements.Spatial.MercatorProjection.yml",
      "output": {
        ".html": {
          "relative_path": "api/Elements.Spatial.MercatorProjection.html",
          "hash": "0ymRzARtQuMtkqTsXoYWJA=="
        }
      },
      "is_incremental": false,
      "version": ""
    },
    {
      "type": "ManagedReference",
      "source_relative_path": "api/Elements.Spatial.PatternMode.yml",
      "output": {
        ".html": {
          "relative_path": "api/Elements.Spatial.PatternMode.html",
          "hash": "hG7LOYQ3kVCbwqU7jPwWtQ=="
        }
      },
      "is_incremental": false,
      "version": ""
    },
    {
      "type": "ManagedReference",
      "source_relative_path": "api/Elements.Spatial.WebMercatorProjection.yml",
      "output": {
        ".html": {
          "relative_path": "api/Elements.Spatial.WebMercatorProjection.html",
<<<<<<< HEAD
          "hash": "bXIVhanS8PSYV/7hAXMamg=="
=======
          "hash": "vOY2ESuCfUOurGXFpprURg=="
>>>>>>> 00e11fd4
        }
      },
      "is_incremental": false,
      "version": ""
    },
    {
      "type": "ManagedReference",
      "source_relative_path": "api/Elements.Spatial.yml",
      "output": {
        ".html": {
          "relative_path": "api/Elements.Spatial.html",
          "hash": "r12hTm1FqFgJXb+vzEL9cQ=="
        }
      },
      "is_incremental": false,
      "version": ""
    },
    {
      "type": "ManagedReference",
      "source_relative_path": "api/Elements.SpotLight.yml",
      "output": {
        ".html": {
          "relative_path": "api/Elements.SpotLight.html",
          "hash": "y5IPcV3KAQuAt0wv2bTsGw=="
        }
      },
      "is_incremental": false,
      "version": ""
    },
    {
      "type": "ManagedReference",
      "source_relative_path": "api/Elements.StandardWall.yml",
      "output": {
        ".html": {
          "relative_path": "api/Elements.StandardWall.html",
          "hash": "xA629ny9LkRpRiTDa2W8kA=="
        }
      },
      "is_incremental": false,
      "version": ""
    },
    {
      "type": "ManagedReference",
      "source_relative_path": "api/Elements.StringExtensions.yml",
      "output": {
        ".html": {
          "relative_path": "api/Elements.StringExtensions.html",
          "hash": "WItRZekY/rBy2V9UzHh+ig=="
        }
      },
      "is_incremental": false,
      "version": ""
    },
    {
      "type": "ManagedReference",
      "source_relative_path": "api/Elements.StructuralFraming.yml",
      "output": {
        ".html": {
          "relative_path": "api/Elements.StructuralFraming.html",
          "hash": "tpbeLXN2ounYjq88e5eEsg=="
        }
      },
      "is_incremental": false,
      "version": ""
    },
    {
      "type": "ManagedReference",
      "source_relative_path": "api/Elements.Topography.yml",
      "output": {
        ".html": {
          "relative_path": "api/Elements.Topography.html",
<<<<<<< HEAD
          "hash": "09aADJG+4gDdB/Z5Z5Qy0Q=="
=======
          "hash": "ShqhPJCwCf1pat26Y0lEiQ=="
>>>>>>> 00e11fd4
        }
      },
      "is_incremental": false,
      "version": ""
    },
    {
      "type": "ManagedReference",
      "source_relative_path": "api/Elements.Units.CardinalDirection.yml",
      "output": {
        ".html": {
          "relative_path": "api/Elements.Units.CardinalDirection.html",
          "hash": "hmQ6wukj1JuKZaj5g139/g=="
        }
      },
      "is_incremental": false,
      "version": ""
    },
    {
      "type": "ManagedReference",
      "source_relative_path": "api/Elements.Units.LengthUnit.yml",
      "output": {
        ".html": {
          "relative_path": "api/Elements.Units.LengthUnit.html",
          "hash": "5xOZWCi9DNhKV7t900ksug=="
        }
      },
      "is_incremental": false,
      "version": ""
    },
    {
      "type": "ManagedReference",
      "source_relative_path": "api/Elements.Units.UnitType.yml",
      "output": {
        ".html": {
          "relative_path": "api/Elements.Units.UnitType.html",
          "hash": "YhdXWHopb+zgjhNmkfp5lQ=="
        }
      },
      "is_incremental": false,
      "version": ""
    },
    {
      "type": "ManagedReference",
      "source_relative_path": "api/Elements.Units.yml",
      "output": {
        ".html": {
          "relative_path": "api/Elements.Units.html",
          "hash": "DU47OFkikWYztpvTgAJE1Q=="
        }
      },
      "is_incremental": false,
      "version": ""
    },
    {
      "type": "ManagedReference",
      "source_relative_path": "api/Elements.Validators.ArcValidator.yml",
      "output": {
        ".html": {
          "relative_path": "api/Elements.Validators.ArcValidator.html",
          "hash": "XaFPQ3x37uTFYEj0+A/Eng=="
        }
      },
      "is_incremental": false,
      "version": ""
    },
    {
      "type": "ManagedReference",
      "source_relative_path": "api/Elements.Validators.BBox3Validator.yml",
      "output": {
        ".html": {
          "relative_path": "api/Elements.Validators.BBox3Validator.html",
          "hash": "y5RtPHL1QdmEuFWWywe5Bw=="
        }
      },
      "is_incremental": false,
      "version": ""
    },
    {
      "type": "ManagedReference",
      "source_relative_path": "api/Elements.Validators.ColorValidator.yml",
      "output": {
        ".html": {
          "relative_path": "api/Elements.Validators.ColorValidator.html",
          "hash": "7Aev9DUIXIzjnnY4KQMLcg=="
        }
      },
      "is_incremental": false,
      "version": ""
    },
    {
      "type": "ManagedReference",
      "source_relative_path": "api/Elements.Validators.ExtrudeValidator.yml",
      "output": {
        ".html": {
          "relative_path": "api/Elements.Validators.ExtrudeValidator.html",
          "hash": "LSHJrsJJPNAN0SEEIWA1xw=="
        }
      },
      "is_incremental": false,
      "version": ""
    },
    {
      "type": "ManagedReference",
      "source_relative_path": "api/Elements.Validators.GeometricElementValidator.yml",
      "output": {
        ".html": {
          "relative_path": "api/Elements.Validators.GeometricElementValidator.html",
          "hash": "tutVCYJVtsGoqSuQZv1SHQ=="
        }
      },
      "is_incremental": false,
      "version": ""
    },
    {
      "type": "ManagedReference",
      "source_relative_path": "api/Elements.Validators.IValidator.yml",
      "output": {
        ".html": {
          "relative_path": "api/Elements.Validators.IValidator.html",
          "hash": "eJA/pb4wLZtxik4IEvt06w=="
        }
      },
      "is_incremental": false,
      "version": ""
    },
    {
      "type": "ManagedReference",
      "source_relative_path": "api/Elements.Validators.LaminaValidator.yml",
      "output": {
        ".html": {
          "relative_path": "api/Elements.Validators.LaminaValidator.html",
          "hash": "w05n/3bBc1s0qSopUArf9A=="
        }
      },
      "is_incremental": false,
      "version": ""
    },
    {
      "type": "ManagedReference",
      "source_relative_path": "api/Elements.Validators.LineValidator.yml",
      "output": {
        ".html": {
          "relative_path": "api/Elements.Validators.LineValidator.html",
          "hash": "Y7ZCsnXb+tOQMItAYd4m/w=="
        }
      },
      "is_incremental": false,
      "version": ""
    },
    {
      "type": "ManagedReference",
      "source_relative_path": "api/Elements.Validators.MaterialValidator.yml",
      "output": {
        ".html": {
          "relative_path": "api/Elements.Validators.MaterialValidator.html",
          "hash": "GgjUvgNsD1V+Wgg+Dif3JA=="
        }
      },
      "is_incremental": false,
      "version": ""
    },
    {
      "type": "ManagedReference",
      "source_relative_path": "api/Elements.Validators.MatrixValidator.yml",
      "output": {
        ".html": {
          "relative_path": "api/Elements.Validators.MatrixValidator.html",
          "hash": "lpFFe468pc24MEsxvagNEg=="
        }
      },
      "is_incremental": false,
      "version": ""
    },
    {
      "type": "ManagedReference",
      "source_relative_path": "api/Elements.Validators.PlaneValidator.yml",
      "output": {
        ".html": {
          "relative_path": "api/Elements.Validators.PlaneValidator.html",
          "hash": "b338h8Idqf7I7B5wjvwRJw=="
        }
      },
      "is_incremental": false,
      "version": ""
    },
    {
      "type": "ManagedReference",
      "source_relative_path": "api/Elements.Validators.PolygonValidator.yml",
      "output": {
        ".html": {
          "relative_path": "api/Elements.Validators.PolygonValidator.html",
          "hash": "pzOa6Z6ylmbCKWxp5NTz9g=="
        }
      },
      "is_incremental": false,
      "version": ""
    },
    {
      "type": "ManagedReference",
      "source_relative_path": "api/Elements.Validators.PolylineValidator.yml",
      "output": {
        ".html": {
          "relative_path": "api/Elements.Validators.PolylineValidator.html",
          "hash": "12E0h13oorAMfETpnTaduQ=="
        }
      },
      "is_incremental": false,
      "version": ""
    },
    {
      "type": "ManagedReference",
      "source_relative_path": "api/Elements.Validators.ProfileValidator.yml",
      "output": {
        ".html": {
          "relative_path": "api/Elements.Validators.ProfileValidator.html",
          "hash": "34nqf6iyctARtXVkbI59vw=="
        }
      },
      "is_incremental": false,
      "version": ""
    },
    {
      "type": "ManagedReference",
      "source_relative_path": "api/Elements.Validators.SweepValidator.yml",
      "output": {
        ".html": {
          "relative_path": "api/Elements.Validators.SweepValidator.html",
          "hash": "MJSklR6P9yM7FfnpfOPPqA=="
        }
      },
      "is_incremental": false,
      "version": ""
    },
    {
      "type": "ManagedReference",
      "source_relative_path": "api/Elements.Validators.Validator.yml",
      "output": {
        ".html": {
          "relative_path": "api/Elements.Validators.Validator.html",
          "hash": "9QN4rxWkIJnxhwpo0Z1W1A=="
        }
      },
      "is_incremental": false,
      "version": ""
    },
    {
      "type": "ManagedReference",
      "source_relative_path": "api/Elements.Validators.Vector3Validator.yml",
      "output": {
        ".html": {
          "relative_path": "api/Elements.Validators.Vector3Validator.html",
          "hash": "FFYSi+c3qG8cTCmdojdRXA=="
        }
      },
      "is_incremental": false,
      "version": ""
    },
    {
      "type": "ManagedReference",
      "source_relative_path": "api/Elements.Validators.yml",
      "output": {
        ".html": {
          "relative_path": "api/Elements.Validators.html",
          "hash": "+PPfemaxPxK/T04+QpiKWg=="
        }
      },
      "is_incremental": false,
      "version": ""
    },
    {
      "type": "ManagedReference",
      "source_relative_path": "api/Elements.Wall.yml",
      "output": {
        ".html": {
          "relative_path": "api/Elements.Wall.html",
          "hash": "kGWE8ddBj1QPDIQEC0LWYA=="
        }
      },
      "is_incremental": false,
      "version": ""
    },
    {
      "type": "ManagedReference",
      "source_relative_path": "api/Elements.WallByProfile.yml",
      "output": {
        ".html": {
          "relative_path": "api/Elements.WallByProfile.html",
          "hash": "WZ3e0Pwdo0nOL+GJT5PTxA=="
        }
      },
      "is_incremental": false,
      "version": ""
    },
    {
      "type": "ManagedReference",
      "source_relative_path": "api/Elements.yml",
      "output": {
        ".html": {
          "relative_path": "api/Elements.html",
          "hash": "nX7oruOobZYSvS6ubM/gPw=="
        }
      },
      "is_incremental": false,
      "version": ""
    },
    {
      "type": "Resource",
      "source_relative_path": "favicon.ico",
      "output": {
        "resource": {
          "relative_path": "favicon.ico"
        }
      },
      "is_incremental": false,
      "version": ""
    },
    {
      "type": "Resource",
      "source_relative_path": "images/2020-05-19-13-59-47.png",
      "output": {
        "resource": {
          "relative_path": "images/2020-05-19-13-59-47.png"
        }
      },
      "is_incremental": false,
      "version": ""
    },
    {
      "type": "Resource",
      "source_relative_path": "images/2020-05-19-14-19-59.png",
      "output": {
        "resource": {
          "relative_path": "images/2020-05-19-14-19-59.png"
        }
      },
      "is_incremental": false,
      "version": ""
    },
    {
      "type": "Resource",
      "source_relative_path": "images/About Button.png",
      "output": {
        "resource": {
          "relative_path": "images/About Button.png"
        }
      },
      "is_incremental": false,
      "version": ""
    },
    {
      "type": "Resource",
      "source_relative_path": "images/About-link.png",
      "output": {
        "resource": {
          "relative_path": "images/About-link.png"
        }
      },
      "is_incremental": false,
      "version": ""
    },
    {
      "type": "Resource",
      "source_relative_path": "images/Construct Element.png",
      "output": {
        "resource": {
          "relative_path": "images/Construct Element.png"
        }
      },
      "is_incremental": false,
      "version": ""
    },
    {
      "type": "Resource",
      "source_relative_path": "images/CreatewithCLI.png",
      "output": {
        "resource": {
          "relative_path": "images/CreatewithCLI.png"
        }
      },
      "is_incremental": false,
      "version": ""
    },
    {
      "type": "Resource",
      "source_relative_path": "images/CreatewithWizard.png",
      "output": {
        "resource": {
          "relative_path": "images/CreatewithWizard.png"
        }
      },
      "is_incremental": false,
      "version": ""
    },
    {
      "type": "Resource",
      "source_relative_path": "images/Deconstruct Element.png",
      "output": {
        "resource": {
          "relative_path": "images/Deconstruct Element.png"
        }
      },
      "is_incremental": false,
      "version": ""
    },
    {
      "type": "Resource",
      "source_relative_path": "images/DeconstructEnvelope.png",
      "output": {
        "resource": {
          "relative_path": "images/DeconstructEnvelope.png"
        }
      },
      "is_incremental": false,
      "version": ""
    },
    {
      "type": "Resource",
      "source_relative_path": "images/EditFunctionDetails.png",
      "output": {
        "resource": {
          "relative_path": "images/EditFunctionDetails.png"
        }
      },
      "is_incremental": false,
      "version": ""
    },
    {
      "type": "Resource",
      "source_relative_path": "images/EditLive.png",
      "output": {
        "resource": {
          "relative_path": "images/EditLive.png"
        }
      },
      "is_incremental": false,
      "version": ""
    },
    {
      "type": "Resource",
      "source_relative_path": "images/Envelope Dependency.png",
      "output": {
        "resource": {
          "relative_path": "images/Envelope Dependency.png"
        }
      },
      "is_incremental": false,
      "version": ""
    },
    {
      "type": "Resource",
      "source_relative_path": "images/EnvelopeType.png",
      "output": {
        "resource": {
          "relative_path": "images/EnvelopeType.png"
        }
      },
      "is_incremental": false,
      "version": ""
    },
    {
      "type": "Resource",
      "source_relative_path": "images/EnvelopeWithRepresentation.png",
      "output": {
        "resource": {
          "relative_path": "images/EnvelopeWithRepresentation.png"
        }
      },
      "is_incremental": false,
      "version": ""
    },
    {
      "type": "Resource",
      "source_relative_path": "images/ExcelFunctionDetails2020.05.07.png",
      "output": {
        "resource": {
          "relative_path": "images/ExcelFunctionDetails2020.05.07.png"
        }
      },
      "is_incremental": false,
      "version": ""
    },
    {
      "type": "Resource",
      "source_relative_path": "images/ExcelFunctionEditDetails2020.05.07.png",
      "output": {
        "resource": {
          "relative_path": "images/ExcelFunctionEditDetails2020.05.07.png"
        }
      },
      "is_incremental": false,
      "version": ""
    },
    {
      "type": "Resource",
      "source_relative_path": "images/ExcelFunctionEditInputDetails2020.05.07.png",
      "output": {
        "resource": {
          "relative_path": "images/ExcelFunctionEditInputDetails2020.05.07.png"
        }
      },
      "is_incremental": false,
      "version": ""
    },
    {
      "type": "Resource",
      "source_relative_path": "images/ExcelNameCell2020.05.07.png",
      "output": {
        "resource": {
          "relative_path": "images/ExcelNameCell2020.05.07.png"
        }
      },
      "is_incremental": false,
      "version": ""
    },
    {
      "type": "Resource",
      "source_relative_path": "images/ExcelNameCellHighlighted2020.05.07.png",
      "output": {
        "resource": {
          "relative_path": "images/ExcelNameCellHighlighted2020.05.07.png"
        }
      },
      "is_incremental": false,
      "version": ""
    },
    {
      "type": "Resource",
      "source_relative_path": "images/ExcelNamedRegionsButton2020.05.07.png",
      "output": {
        "resource": {
          "relative_path": "images/ExcelNamedRegionsButton2020.05.07.png"
        }
      },
      "is_incremental": false,
      "version": ""
    },
    {
      "type": "Resource",
      "source_relative_path": "images/ExcelNamedRegionsDialog2020.05.07.png",
      "output": {
        "resource": {
          "relative_path": "images/ExcelNamedRegionsDialog2020.05.07.png"
        }
      },
      "is_incremental": false,
      "version": ""
    },
    {
      "type": "Resource",
      "source_relative_path": "images/ExcelNewExcelButton2020.05.07.png",
      "output": {
        "resource": {
          "relative_path": "images/ExcelNewExcelButton2020.05.07.png"
        }
      },
      "is_incremental": false,
      "version": ""
    },
    {
      "type": "Resource",
      "source_relative_path": "images/ExcelNewExcelSummary2020.05.07.png",
      "output": {
        "resource": {
          "relative_path": "images/ExcelNewExcelSummary2020.05.07.png"
        }
      },
      "is_incremental": false,
      "version": ""
    },
    {
      "type": "Resource",
      "source_relative_path": "images/ExcelNewExcelUpload2020.05.07.png",
      "output": {
        "resource": {
          "relative_path": "images/ExcelNewExcelUpload2020.05.07.png"
        }
      },
      "is_incremental": false,
      "version": ""
    },
    {
      "type": "Resource",
      "source_relative_path": "images/ExcelNewFunctionsButton2020.05.07.png",
      "output": {
        "resource": {
          "relative_path": "images/ExcelNewFunctionsButton2020.05.07.png"
        }
      },
      "is_incremental": false,
      "version": ""
    },
    {
      "type": "Resource",
      "source_relative_path": "images/Export.png",
      "output": {
        "resource": {
          "relative_path": "images/Export.png"
        }
      },
      "is_incremental": false,
      "version": ""
    },
    {
      "type": "Resource",
      "source_relative_path": "images/Function Input.png",
      "output": {
        "resource": {
          "relative_path": "images/Function Input.png"
        }
      },
      "is_incremental": false,
      "version": ""
    },
    {
      "type": "Resource",
      "source_relative_path": "images/Function.png",
      "output": {
        "resource": {
          "relative_path": "images/Function.png"
        }
      },
      "is_incremental": false,
      "version": ""
    },
    {
      "type": "Resource",
      "source_relative_path": "images/FunctionSettings.png",
      "output": {
        "resource": {
          "relative_path": "images/FunctionSettings.png"
        }
      },
      "is_incremental": false,
      "version": ""
    },
    {
      "type": "Resource",
      "source_relative_path": "images/GH-icons/HyparElements.Components.ConstructElement.png",
      "output": {
        "resource": {
          "relative_path": "images/GH-icons/HyparElements.Components.ConstructElement.png"
        }
      },
      "is_incremental": false,
      "version": ""
    },
    {
      "type": "Resource",
      "source_relative_path": "images/GH-icons/HyparElements.Components.ConstructElementInstance.png",
      "output": {
        "resource": {
          "relative_path": "images/GH-icons/HyparElements.Components.ConstructElementInstance.png"
        }
      },
      "is_incremental": false,
      "version": ""
    },
    {
      "type": "Resource",
      "source_relative_path": "images/GH-icons/HyparElements.Components.CreateExtrude.png",
      "output": {
        "resource": {
          "relative_path": "images/GH-icons/HyparElements.Components.CreateExtrude.png"
        }
      },
      "is_incremental": false,
      "version": ""
    },
    {
      "type": "Resource",
      "source_relative_path": "images/GH-icons/HyparElements.Components.CreateLamina.png",
      "output": {
        "resource": {
          "relative_path": "images/GH-icons/HyparElements.Components.CreateLamina.png"
        }
      },
      "is_incremental": false,
      "version": ""
    },
    {
      "type": "Resource",
      "source_relative_path": "images/GH-icons/HyparElements.Components.CreateMaterial.png",
      "output": {
        "resource": {
          "relative_path": "images/GH-icons/HyparElements.Components.CreateMaterial.png"
        }
      },
      "is_incremental": false,
      "version": ""
    },
    {
      "type": "Resource",
      "source_relative_path": "images/GH-icons/HyparElements.Components.CreateRepresentation.png",
      "output": {
        "resource": {
          "relative_path": "images/GH-icons/HyparElements.Components.CreateRepresentation.png"
        }
      },
      "is_incremental": false,
      "version": ""
    },
    {
      "type": "Resource",
      "source_relative_path": "images/GH-icons/HyparElements.Components.CreateSweep.png",
      "output": {
        "resource": {
          "relative_path": "images/GH-icons/HyparElements.Components.CreateSweep.png"
        }
      },
      "is_incremental": false,
      "version": ""
    },
    {
      "type": "Resource",
      "source_relative_path": "images/GH-icons/HyparElements.Components.DeconstructElement.png",
      "output": {
        "resource": {
          "relative_path": "images/GH-icons/HyparElements.Components.DeconstructElement.png"
        }
      },
      "is_incremental": false,
      "version": ""
    },
    {
      "type": "Resource",
      "source_relative_path": "images/GH-icons/HyparElements.Components.DeconstructElementInstance.png",
      "output": {
        "resource": {
          "relative_path": "images/GH-icons/HyparElements.Components.DeconstructElementInstance.png"
        }
      },
      "is_incremental": false,
      "version": ""
    },
    {
      "type": "Resource",
      "source_relative_path": "images/GH-icons/HyparElements.Components.FunctionInput.png",
      "output": {
        "resource": {
          "relative_path": "images/GH-icons/HyparElements.Components.FunctionInput.png"
        }
      },
      "is_incremental": false,
      "version": ""
    },
    {
      "type": "Resource",
      "source_relative_path": "images/GH-icons/HyparElements.Components.FunctionOutput.png",
      "output": {
        "resource": {
          "relative_path": "images/GH-icons/HyparElements.Components.FunctionOutput.png"
        }
      },
      "is_incremental": false,
      "version": ""
    },
    {
      "type": "Resource",
      "source_relative_path": "images/GH-icons/HyparElements.Components.ModelDependency.png",
      "output": {
        "resource": {
          "relative_path": "images/GH-icons/HyparElements.Components.ModelDependency.png"
        }
      },
      "is_incremental": false,
      "version": ""
    },
    {
      "type": "Resource",
      "source_relative_path": "images/GH-icons/HyparElements.Components.ModelOutput.png",
      "output": {
        "resource": {
          "relative_path": "images/GH-icons/HyparElements.Components.ModelOutput.png"
        }
      },
      "is_incremental": false,
      "version": ""
    },
    {
      "type": "Resource",
      "source_relative_path": "images/GH-icons/HyparElements.Components.ModelToJson.png",
      "output": {
        "resource": {
          "relative_path": "images/GH-icons/HyparElements.Components.ModelToJson.png"
        }
      },
      "is_incremental": false,
      "version": ""
    },
    {
      "type": "Resource",
      "source_relative_path": "images/GH-icons/HyparElements.Components.Setup.png",
      "output": {
        "resource": {
          "relative_path": "images/GH-icons/HyparElements.Components.Setup.png"
        }
      },
      "is_incremental": false,
      "version": ""
    },
    {
      "type": "Resource",
      "source_relative_path": "images/Hypar Setup.png",
      "output": {
        "resource": {
          "relative_path": "images/Hypar Setup.png"
        }
      },
      "is_incremental": false,
      "version": ""
    },
    {
      "type": "Resource",
      "source_relative_path": "images/HyparAddNumericProperty.PNG",
      "output": {
        "resource": {
          "relative_path": "images/HyparAddNumericProperty.PNG"
        }
      },
      "is_incremental": false,
      "version": ""
    },
    {
      "type": "Resource",
      "source_relative_path": "images/HyparAddProperties.PNG",
      "output": {
        "resource": {
          "relative_path": "images/HyparAddProperties.PNG"
        }
      },
      "is_incremental": false,
      "version": ""
    },
    {
      "type": "Resource",
      "source_relative_path": "images/HyparAddProperty.PNG",
      "output": {
        "resource": {
          "relative_path": "images/HyparAddProperty.PNG"
        }
      },
      "is_incremental": false,
      "version": ""
    },
    {
      "type": "Resource",
      "source_relative_path": "images/HyparAddPropertyName.PNG",
      "output": {
        "resource": {
          "relative_path": "images/HyparAddPropertyName.PNG"
        }
      },
      "is_incremental": false,
      "version": ""
    },
    {
      "type": "Resource",
      "source_relative_path": "images/HyparAreaOptions.png",
      "output": {
        "resource": {
          "relative_path": "images/HyparAreaOptions.png"
        }
      },
      "is_incremental": false,
      "version": ""
    },
    {
      "type": "Resource",
      "source_relative_path": "images/HyparAreaOutput.png",
      "output": {
        "resource": {
          "relative_path": "images/HyparAreaOutput.png"
        }
      },
      "is_incremental": false,
      "version": ""
    },
    {
      "type": "Resource",
      "source_relative_path": "images/HyparAreaResult2019.11.29.png",
      "output": {
        "resource": {
          "relative_path": "images/HyparAreaResult2019.11.29.png"
        }
      },
      "is_incremental": false,
      "version": ""
    },
    {
      "type": "Resource",
      "source_relative_path": "images/HyparCLIinstall2019.06.16.PNG",
      "output": {
        "resource": {
          "relative_path": "images/HyparCLIinstall2019.06.16.PNG"
        }
      },
      "is_incremental": false,
      "version": ""
    },
    {
      "type": "Resource",
      "source_relative_path": "images/HyparCardFlip2019.11.29.png",
      "output": {
        "resource": {
          "relative_path": "images/HyparCardFlip2019.11.29.png"
        }
      },
      "is_incremental": false,
      "version": ""
    },
    {
      "type": "Resource",
      "source_relative_path": "images/HyparEmptyWorkflow2019.11.29.png",
      "output": {
        "resource": {
          "relative_path": "images/HyparEmptyWorkflow2019.11.29.png"
        }
      },
      "is_incremental": false,
      "version": ""
    },
    {
      "type": "Resource",
      "source_relative_path": "images/HyparFunctionName2019.06.16.png",
      "output": {
        "resource": {
          "relative_path": "images/HyparFunctionName2019.06.16.png"
        }
      },
      "is_incremental": false,
      "version": ""
    },
    {
      "type": "Resource",
      "source_relative_path": "images/HyparFunctionNewLogin2019.06.16.png",
      "output": {
        "resource": {
          "relative_path": "images/HyparFunctionNewLogin2019.06.16.png"
        }
      },
      "is_incremental": false,
      "version": ""
    },
    {
      "type": "Resource",
      "source_relative_path": "images/HyparFunctionPublished2019.06.16.png",
      "output": {
        "resource": {
          "relative_path": "images/HyparFunctionPublished2019.06.16.png"
        }
      },
      "is_incremental": false,
      "version": ""
    },
    {
      "type": "Resource",
      "source_relative_path": "images/HyparHeight20Options.png",
      "output": {
        "resource": {
          "relative_path": "images/HyparHeight20Options.png"
        }
      },
      "is_incremental": false,
      "version": ""
    },
    {
      "type": "Resource",
      "source_relative_path": "images/HyparHeightInput2020.01.07.png",
      "output": {
        "resource": {
          "relative_path": "images/HyparHeightInput2020.01.07.png"
        }
      },
      "is_incremental": false,
      "version": ""
    },
    {
      "type": "Resource",
      "source_relative_path": "images/HyparHeightInputJSON2020.01.07.png",
      "output": {
        "resource": {
          "relative_path": "images/HyparHeightInputJSON2020.01.07.png"
        }
      },
      "is_incremental": false,
      "version": ""
    },
    {
      "type": "Resource",
      "source_relative_path": "images/HyparHeightUpdate.png",
      "output": {
        "resource": {
          "relative_path": "images/HyparHeightUpdate.png"
        }
      },
      "is_incremental": false,
      "version": ""
    },
    {
      "type": "Resource",
      "source_relative_path": "images/HyparInit2019.06.16.png",
      "output": {
        "resource": {
          "relative_path": "images/HyparInit2019.06.16.png"
        }
      },
      "is_incremental": false,
      "version": ""
    },
    {
      "type": "Resource",
      "source_relative_path": "images/HyparInitChange2020.01.07.png",
      "output": {
        "resource": {
          "relative_path": "images/HyparInitChange2020.01.07.png"
        }
      },
      "is_incremental": false,
      "version": ""
    },
    {
      "type": "Resource",
      "source_relative_path": "images/HyparInitCommand2019.06.16.png",
      "output": {
        "resource": {
          "relative_path": "images/HyparInitCommand2019.06.16.png"
        }
      },
      "is_incremental": false,
      "version": ""
    },
    {
      "type": "Resource",
      "source_relative_path": "images/HyparInputs2020.01.07.png",
      "output": {
        "resource": {
          "relative_path": "images/HyparInputs2020.01.07.png"
        }
      },
      "is_incremental": false,
      "version": ""
    },
    {
      "type": "Resource",
      "source_relative_path": "images/HyparInputsClass2019.06.16.png",
      "output": {
        "resource": {
          "relative_path": "images/HyparInputsClass2019.06.16.png"
        }
      },
      "is_incremental": false,
      "version": ""
    },
    {
      "type": "Resource",
      "source_relative_path": "images/HyparInputsClassJSON2020.01.07.png",
      "output": {
        "resource": {
          "relative_path": "images/HyparInputsClassJSON2020.01.07.png"
        }
      },
      "is_incremental": false,
      "version": ""
    },
    {
      "type": "Resource",
      "source_relative_path": "images/HyparIntro.png",
      "output": {
        "resource": {
          "relative_path": "images/HyparIntro.png"
        }
      },
      "is_incremental": false,
      "version": ""
    },
    {
      "type": "Resource",
      "source_relative_path": "images/HyparJSONCreate019.06.16.png",
      "output": {
        "resource": {
          "relative_path": "images/HyparJSONCreate019.06.16.png"
        }
      },
      "is_incremental": false,
      "version": ""
    },
    {
      "type": "Resource",
      "source_relative_path": "images/HyparJSONHeightMinMaxStep.PNG",
      "output": {
        "resource": {
          "relative_path": "images/HyparJSONHeightMinMaxStep.PNG"
        }
      },
      "is_incremental": false,
      "version": ""
    },
    {
      "type": "Resource",
      "source_relative_path": "images/HyparJSONOutputs.png",
      "output": {
        "resource": {
          "relative_path": "images/HyparJSONOutputs.png"
        }
      },
      "is_incremental": false,
      "version": ""
    },
    {
      "type": "Resource",
      "source_relative_path": "images/HyparLabels2.PNG",
      "output": {
        "resource": {
          "relative_path": "images/HyparLabels2.PNG"
        }
      },
      "is_incremental": false,
      "version": ""
    },
    {
      "type": "Resource",
      "source_relative_path": "images/HyparLabels3.png",
      "output": {
        "resource": {
          "relative_path": "images/HyparLabels3.png"
        }
      },
      "is_incremental": false,
      "version": ""
    },
    {
      "type": "Resource",
      "source_relative_path": "images/HyparLabels4.png",
      "output": {
        "resource": {
          "relative_path": "images/HyparLabels4.png"
        }
      },
      "is_incremental": false,
      "version": ""
    },
    {
      "type": "Resource",
      "source_relative_path": "images/HyparLanding2019.11.29.png",
      "output": {
        "resource": {
          "relative_path": "images/HyparLanding2019.11.29.png"
        }
      },
      "is_incremental": false,
      "version": ""
    },
    {
      "type": "Resource",
      "source_relative_path": "images/HyparLanding2020.11.16.png",
      "output": {
        "resource": {
          "relative_path": "images/HyparLanding2020.11.16.png"
        }
      },
      "is_incremental": false,
      "version": ""
    },
    {
      "type": "Resource",
      "source_relative_path": "images/HyparLogin2019.06.16.png",
      "output": {
        "resource": {
          "relative_path": "images/HyparLogin2019.06.16.png"
        }
      },
      "is_incremental": false,
      "version": ""
    },
    {
      "type": "Resource",
      "source_relative_path": "images/HyparNewNumericProperty.PNG",
      "output": {
        "resource": {
          "relative_path": "images/HyparNewNumericProperty.PNG"
        }
      },
      "is_incremental": false,
      "version": ""
    },
    {
      "type": "Resource",
      "source_relative_path": "images/HyparOpenVSCode.png",
      "output": {
        "resource": {
          "relative_path": "images/HyparOpenVSCode.png"
        }
      },
      "is_incremental": false,
      "version": ""
    },
    {
      "type": "Resource",
      "source_relative_path": "images/HyparOptions2019.11.29.png",
      "output": {
        "resource": {
          "relative_path": "images/HyparOptions2019.11.29.png"
        }
      },
      "is_incremental": false,
      "version": ""
    },
    {
      "type": "Resource",
      "source_relative_path": "images/HyparOutput2019.11.29.png",
      "output": {
        "resource": {
          "relative_path": "images/HyparOutput2019.11.29.png"
        }
      },
      "is_incremental": false,
      "version": ""
    },
    {
      "type": "Resource",
      "source_relative_path": "images/HyparOutputs2020.01.07.png",
      "output": {
        "resource": {
          "relative_path": "images/HyparOutputs2020.01.07.png"
        }
      },
      "is_incremental": false,
      "version": ""
    },
    {
      "type": "Resource",
      "source_relative_path": "images/HyparOutputsChanged.png",
      "output": {
        "resource": {
          "relative_path": "images/HyparOutputsChanged.png"
        }
      },
      "is_incremental": false,
      "version": ""
    },
    {
      "type": "Resource",
      "source_relative_path": "images/HyparPublish2019.06.16.png",
      "output": {
        "resource": {
          "relative_path": "images/HyparPublish2019.06.16.png"
        }
      },
      "is_incremental": false,
      "version": ""
    },
    {
      "type": "Resource",
      "source_relative_path": "images/HyparSRC2019.06.16.png",
      "output": {
        "resource": {
          "relative_path": "images/HyparSRC2019.06.16.png"
        }
      },
      "is_incremental": false,
      "version": ""
    },
    {
      "type": "Resource",
      "source_relative_path": "images/HyparSample20Options.png",
      "output": {
        "resource": {
          "relative_path": "images/HyparSample20Options.png"
        }
      },
      "is_incremental": false,
      "version": ""
    },
    {
      "type": "Resource",
      "source_relative_path": "images/HyparSignIn2019.06.16.png",
      "output": {
        "resource": {
          "relative_path": "images/HyparSignIn2019.06.16.png"
        }
      },
      "is_incremental": false,
      "version": ""
    },
    {
      "type": "Resource",
      "source_relative_path": "images/HyparSignUp2019.06.16.png",
      "output": {
        "resource": {
          "relative_path": "images/HyparSignUp2019.06.16.png"
        }
      },
      "is_incremental": false,
      "version": ""
    },
    {
      "type": "Resource",
      "source_relative_path": "images/HyparSignUpConfirm2019.06.16.png",
      "output": {
        "resource": {
          "relative_path": "images/HyparSignUpConfirm2019.06.16.png"
        }
      },
      "is_incremental": false,
      "version": ""
    },
    {
      "type": "Resource",
      "source_relative_path": "images/HyparSignUpEmail2019.06.16.png",
      "output": {
        "resource": {
          "relative_path": "images/HyparSignUpEmail2019.06.16.png"
        }
      },
      "is_incremental": false,
      "version": ""
    },
    {
      "type": "Resource",
      "source_relative_path": "images/HyparSignUpNotice2019.06.16.png",
      "output": {
        "resource": {
          "relative_path": "images/HyparSignUpNotice2019.06.16.png"
        }
      },
      "is_incremental": false,
      "version": ""
    },
    {
      "type": "Resource",
      "source_relative_path": "images/HyparSignUpNotice2020.11.16.png",
      "output": {
        "resource": {
          "relative_path": "images/HyparSignUpNotice2020.11.16.png"
        }
      },
      "is_incremental": false,
      "version": ""
    },
    {
      "type": "Resource",
      "source_relative_path": "images/HyparSignup2020.11.16.png",
      "output": {
        "resource": {
          "relative_path": "images/HyparSignup2020.11.16.png"
        }
      },
      "is_incremental": false,
      "version": ""
    },
    {
      "type": "Resource",
      "source_relative_path": "images/HyparSignupComplete2020.11.16.png",
      "output": {
        "resource": {
          "relative_path": "images/HyparSignupComplete2020.11.16.png"
        }
      },
      "is_incremental": false,
      "version": ""
    },
    {
      "type": "Resource",
      "source_relative_path": "images/HyparStartFunctionCreate2019.06.16.png",
      "output": {
        "resource": {
          "relative_path": "images/HyparStartFunctionCreate2019.06.16.png"
        }
      },
      "is_incremental": false,
      "version": ""
    },
    {
      "type": "Resource",
      "source_relative_path": "images/HyparStartFunctionLabels1.PNG",
      "output": {
        "resource": {
          "relative_path": "images/HyparStartFunctionLabels1.PNG"
        }
      },
      "is_incremental": false,
      "version": ""
    },
    {
      "type": "Resource",
      "source_relative_path": "images/HyparStartFunctionTests2019.06.16.PNG",
      "output": {
        "resource": {
          "relative_path": "images/HyparStartFunctionTests2019.06.16.PNG"
        }
      },
      "is_incremental": false,
      "version": ""
    },
    {
      "type": "Resource",
      "source_relative_path": "images/HyparStarter20Height2020.01.07.png",
      "output": {
        "resource": {
          "relative_path": "images/HyparStarter20Height2020.01.07.png"
        }
      },
      "is_incremental": false,
      "version": ""
    },
    {
      "type": "Resource",
      "source_relative_path": "images/HyparStarterFolder2019.06.16.png",
      "output": {
        "resource": {
          "relative_path": "images/HyparStarterFolder2019.06.16.png"
        }
      },
      "is_incremental": false,
      "version": ""
    },
    {
      "type": "Resource",
      "source_relative_path": "images/HyparStarterFunction2019.11.29.png",
      "output": {
        "resource": {
          "relative_path": "images/HyparStarterFunction2019.11.29.png"
        }
      },
      "is_incremental": false,
      "version": ""
    },
    {
      "type": "Resource",
      "source_relative_path": "images/HyparStarterFunctionFirstRun2019.11.29.png",
      "output": {
        "resource": {
          "relative_path": "images/HyparStarterFunctionFirstRun2019.11.29.png"
        }
      },
      "is_incremental": false,
      "version": ""
    },
    {
      "type": "Resource",
      "source_relative_path": "images/HyparStarterHeight2019.11.29.png",
      "output": {
        "resource": {
          "relative_path": "images/HyparStarterHeight2019.11.29.png"
        }
      },
      "is_incremental": false,
      "version": ""
    },
    {
      "type": "Resource",
      "source_relative_path": "images/HyparVSCodeHome.png",
      "output": {
        "resource": {
          "relative_path": "images/HyparVSCodeHome.png"
        }
      },
      "is_incremental": false,
      "version": ""
    },
    {
      "type": "Resource",
      "source_relative_path": "images/HyparWorkflows2019.11.29.png",
      "output": {
        "resource": {
          "relative_path": "images/HyparWorkflows2019.11.29.png"
        }
      },
      "is_incremental": false,
      "version": ""
    },
    {
      "type": "Resource",
      "source_relative_path": "images/Insert.png",
      "output": {
        "resource": {
          "relative_path": "images/Insert.png"
        }
      },
      "is_incremental": false,
      "version": ""
    },
    {
      "type": "Resource",
      "source_relative_path": "images/Loaded Function from GH.png",
      "output": {
        "resource": {
          "relative_path": "images/Loaded Function from GH.png"
        }
      },
      "is_incremental": false,
      "version": ""
    },
    {
      "type": "Resource",
      "source_relative_path": "images/Loading Function Details.png",
      "output": {
        "resource": {
          "relative_path": "images/Loading Function Details.png"
        }
      },
      "is_incremental": false,
      "version": ""
    },
    {
      "type": "Resource",
      "source_relative_path": "images/MeshElement.png",
      "output": {
        "resource": {
          "relative_path": "images/MeshElement.png"
        }
      },
      "is_incremental": false,
      "version": ""
    },
    {
      "type": "Resource",
      "source_relative_path": "images/Model Dependency.png",
      "output": {
        "resource": {
          "relative_path": "images/Model Dependency.png"
        }
      },
      "is_incremental": false,
      "version": ""
    },
    {
      "type": "Resource",
      "source_relative_path": "images/Model Output.png",
      "output": {
        "resource": {
          "relative_path": "images/Model Output.png"
        }
      },
      "is_incremental": false,
      "version": ""
    },
    {
      "type": "Resource",
      "source_relative_path": "images/New Function.png",
      "output": {
        "resource": {
          "relative_path": "images/New Function.png"
        }
      },
      "is_incremental": false,
      "version": ""
    },
    {
      "type": "Resource",
      "source_relative_path": "images/New Grasshopper Function.png",
      "output": {
        "resource": {
          "relative_path": "images/New Grasshopper Function.png"
        }
      },
      "is_incremental": false,
      "version": ""
    },
    {
      "type": "Resource",
      "source_relative_path": "images/New Workflow.png",
      "output": {
        "resource": {
          "relative_path": "images/New Workflow.png"
        }
      },
      "is_incremental": false,
      "version": ""
    },
    {
      "type": "Resource",
      "source_relative_path": "images/OutputAndTypes.png",
      "output": {
        "resource": {
          "relative_path": "images/OutputAndTypes.png"
        }
      },
      "is_incremental": false,
      "version": ""
    },
    {
      "type": "Resource",
      "source_relative_path": "images/PossibleElements.png",
      "output": {
        "resource": {
          "relative_path": "images/PossibleElements.png"
        }
      },
      "is_incremental": false,
      "version": ""
    },
    {
      "type": "Resource",
      "source_relative_path": "images/Representation.png",
      "output": {
        "resource": {
          "relative_path": "images/Representation.png"
        }
      },
      "is_incremental": false,
      "version": ""
    },
    {
      "type": "Resource",
      "source_relative_path": "images/RevitHyparAddin.png",
      "output": {
        "resource": {
          "relative_path": "images/RevitHyparAddin.png"
        }
      },
      "is_incremental": false,
      "version": ""
    },
    {
      "type": "Resource",
      "source_relative_path": "images/RevitHyparAddinFromHypar.png",
      "output": {
        "resource": {
          "relative_path": "images/RevitHyparAddinFromHypar.png"
        }
      },
      "is_incremental": false,
      "version": ""
    },
    {
      "type": "Resource",
      "source_relative_path": "images/RevitHyparAddinHub.png",
      "output": {
        "resource": {
          "relative_path": "images/RevitHyparAddinHub.png"
        }
      },
      "is_incremental": false,
      "version": ""
    },
    {
      "type": "Resource",
      "source_relative_path": "images/RevitHyparAddinToHypar.png",
      "output": {
        "resource": {
          "relative_path": "images/RevitHyparAddinToHypar.png"
        }
      },
      "is_incremental": false,
      "version": ""
    },
    {
      "type": "Resource",
      "source_relative_path": "images/UpdateFunction.png",
      "output": {
        "resource": {
          "relative_path": "images/UpdateFunction.png"
        }
      },
      "is_incremental": false,
      "version": ""
    },
    {
      "type": "Resource",
      "source_relative_path": "images/Your Functions With GH.png",
      "output": {
        "resource": {
          "relative_path": "images/Your Functions With GH.png"
        }
      },
      "is_incremental": false,
      "version": ""
    },
    {
      "type": "Resource",
      "source_relative_path": "images/Your Functions.png",
      "output": {
        "resource": {
          "relative_path": "images/Your Functions.png"
        }
      },
      "is_incremental": false,
      "version": ""
    },
    {
      "type": "Resource",
      "source_relative_path": "images/add-color.png",
      "output": {
        "resource": {
          "relative_path": "images/add-color.png"
        }
      },
      "is_incremental": false,
      "version": ""
    },
    {
      "type": "Resource",
      "source_relative_path": "images/add-output.png",
      "output": {
        "resource": {
          "relative_path": "images/add-output.png"
        }
      },
      "is_incremental": false,
      "version": ""
    },
    {
      "type": "Resource",
      "source_relative_path": "images/add-thumbnail.gif",
      "output": {
        "resource": {
          "relative_path": "images/add-thumbnail.gif"
        }
      },
      "is_incremental": false,
      "version": ""
    },
    {
      "type": "Resource",
      "source_relative_path": "images/alternatives-btn.png",
      "output": {
        "resource": {
          "relative_path": "images/alternatives-btn.png"
        }
      },
      "is_incremental": false,
      "version": ""
    },
    {
      "type": "Resource",
      "source_relative_path": "images/copy-run-to-cb.gif",
      "output": {
        "resource": {
          "relative_path": "images/copy-run-to-cb.gif"
        }
      },
      "is_incremental": false,
      "version": ""
    },
    {
      "type": "Resource",
      "source_relative_path": "images/copy-to-clipboard.png",
      "output": {
        "resource": {
          "relative_path": "images/copy-to-clipboard.png"
        }
      },
      "is_incremental": false,
      "version": ""
    },
    {
      "type": "Resource",
      "source_relative_path": "images/custom schema setup.png",
      "output": {
        "resource": {
          "relative_path": "images/custom schema setup.png"
        }
      },
      "is_incremental": false,
      "version": ""
    },
    {
      "type": "Resource",
      "source_relative_path": "images/delete-function.png",
      "output": {
        "resource": {
          "relative_path": "images/delete-function.png"
        }
      },
      "is_incremental": false,
      "version": ""
    },
    {
      "type": "Resource",
      "source_relative_path": "images/edit-inputs.png",
      "output": {
        "resource": {
          "relative_path": "images/edit-inputs.png"
        }
      },
      "is_incremental": false,
      "version": ""
    },
    {
      "type": "Resource",
      "source_relative_path": "images/empty-workflow.png",
      "output": {
        "resource": {
          "relative_path": "images/empty-workflow.png"
        }
      },
      "is_incremental": false,
      "version": ""
    },
    {
      "type": "Resource",
      "source_relative_path": "images/first-run.png",
      "output": {
        "resource": {
          "relative_path": "images/first-run.png"
        }
      },
      "is_incremental": false,
      "version": ""
    },
    {
      "type": "Resource",
      "source_relative_path": "images/function-details.png",
      "output": {
        "resource": {
          "relative_path": "images/function-details.png"
        }
      },
      "is_incremental": false,
      "version": ""
    },
    {
      "type": "Resource",
      "source_relative_path": "images/grasshopper-pt-1-complete.png",
      "output": {
        "resource": {
          "relative_path": "images/grasshopper-pt-1-complete.png"
        }
      },
      "is_incremental": false,
      "version": ""
    },
    {
      "type": "Resource",
      "source_relative_path": "images/hypar-install.png",
      "output": {
        "resource": {
          "relative_path": "images/hypar-install.png"
        }
      },
      "is_incremental": false,
      "version": ""
    },
    {
      "type": "Resource",
      "source_relative_path": "images/hypar-json-new-bits.png",
      "output": {
        "resource": {
          "relative_path": "images/hypar-json-new-bits.png"
        }
      },
      "is_incremental": false,
      "version": ""
    },
    {
      "type": "Resource",
      "source_relative_path": "images/hypar-json.png",
      "output": {
        "resource": {
          "relative_path": "images/hypar-json.png"
        }
      },
      "is_incremental": false,
      "version": ""
    },
    {
      "type": "Resource",
      "source_relative_path": "images/hypar-new-fid.png",
      "output": {
        "resource": {
          "relative_path": "images/hypar-new-fid.png"
        }
      },
      "is_incremental": false,
      "version": ""
    },
    {
      "type": "Resource",
      "source_relative_path": "images/hypar-publish.png",
      "output": {
        "resource": {
          "relative_path": "images/hypar-publish.png"
        }
      },
      "is_incremental": false,
      "version": ""
    },
    {
      "type": "Resource",
      "source_relative_path": "images/hypar_logo.png",
      "output": {
        "resource": {
          "relative_path": "images/hypar_logo.png"
        }
      },
      "is_incremental": false,
      "version": ""
    },
    {
      "type": "Resource",
      "source_relative_path": "images/hypar_logo.svg",
      "output": {
        "resource": {
          "relative_path": "images/hypar_logo.svg"
        }
      },
      "is_incremental": false,
      "version": ""
    },
    {
      "type": "Resource",
      "source_relative_path": "images/hypar_sign-in.png",
      "output": {
        "resource": {
          "relative_path": "images/hypar_sign-in.png"
        }
      },
      "is_incremental": false,
      "version": ""
    },
    {
      "type": "Resource",
      "source_relative_path": "images/kindsOfElements.png",
      "output": {
        "resource": {
          "relative_path": "images/kindsOfElements.png"
        }
      },
      "is_incremental": false,
      "version": ""
    },
    {
      "type": "Resource",
      "source_relative_path": "images/mass-with-void.png",
      "output": {
        "resource": {
          "relative_path": "images/mass-with-void.png"
        }
      },
      "is_incremental": false,
      "version": ""
    },
    {
      "type": "Resource",
      "source_relative_path": "images/method-add-mass.png",
      "output": {
        "resource": {
          "relative_path": "images/method-add-mass.png"
        }
      },
      "is_incremental": false,
      "version": ""
    },
    {
      "type": "Resource",
      "source_relative_path": "images/method-add-rectangle.png",
      "output": {
        "resource": {
          "relative_path": "images/method-add-rectangle.png"
        }
      },
      "is_incremental": false,
      "version": ""
    },
    {
      "type": "Resource",
      "source_relative_path": "images/method-add-to-model.png",
      "output": {
        "resource": {
          "relative_path": "images/method-add-to-model.png"
        }
      },
      "is_incremental": false,
      "version": ""
    },
    {
      "type": "Resource",
      "source_relative_path": "images/method-add-volume.png",
      "output": {
        "resource": {
          "relative_path": "images/method-add-volume.png"
        }
      },
      "is_incremental": false,
      "version": ""
    },
    {
      "type": "Resource",
      "source_relative_path": "images/new-function-2.png",
      "output": {
        "resource": {
          "relative_path": "images/new-function-2.png"
        }
      },
      "is_incremental": false,
      "version": ""
    },
    {
      "type": "Resource",
      "source_relative_path": "images/new-function.png",
      "output": {
        "resource": {
          "relative_path": "images/new-function.png"
        }
      },
      "is_incremental": false,
      "version": ""
    },
    {
      "type": "Resource",
      "source_relative_path": "images/permissions.png",
      "output": {
        "resource": {
          "relative_path": "images/permissions.png"
        }
      },
      "is_incremental": false,
      "version": ""
    },
    {
      "type": "Resource",
      "source_relative_path": "images/project-structure.png",
      "output": {
        "resource": {
          "relative_path": "images/project-structure.png"
        }
      },
      "is_incremental": false,
      "version": ""
    },
    {
      "type": "Resource",
      "source_relative_path": "images/ready-btn.gif",
      "output": {
        "resource": {
          "relative_path": "images/ready-btn.gif"
        }
      },
      "is_incremental": false,
      "version": ""
    },
    {
      "type": "Resource",
      "source_relative_path": "images/settings-and-alternatives.png",
      "output": {
        "resource": {
          "relative_path": "images/settings-and-alternatives.png"
        }
      },
      "is_incremental": false,
      "version": ""
    },
    {
      "type": "Resource",
      "source_relative_path": "images/show-alternatives.png",
      "output": {
        "resource": {
          "relative_path": "images/show-alternatives.png"
        }
      },
      "is_incremental": false,
      "version": ""
    },
    {
      "type": "Resource",
      "source_relative_path": "images/simple box definition.png",
      "output": {
        "resource": {
          "relative_path": "images/simple box definition.png"
        }
      },
      "is_incremental": false,
      "version": ""
    },
    {
      "type": "Resource",
      "source_relative_path": "images/simple-box-def.png",
      "output": {
        "resource": {
          "relative_path": "images/simple-box-def.png"
        }
      },
      "is_incremental": false,
      "version": ""
    },
    {
      "type": "Resource",
      "source_relative_path": "images/starter-function.png",
      "output": {
        "resource": {
          "relative_path": "images/starter-function.png"
        }
      },
      "is_incremental": false,
      "version": ""
    },
    {
      "type": "Resource",
      "source_relative_path": "images/test-a-local-function.png",
      "output": {
        "resource": {
          "relative_path": "images/test-a-local-function.png"
        }
      },
      "is_incremental": false,
      "version": ""
    },
    {
      "type": "Resource",
      "source_relative_path": "images/typefilter.png",
      "output": {
        "resource": {
          "relative_path": "images/typefilter.png"
        }
      },
      "is_incremental": false,
      "version": ""
    },
    {
      "type": "Resource",
      "source_relative_path": "images/wizard-step-1.png",
      "output": {
        "resource": {
          "relative_path": "images/wizard-step-1.png"
        }
      },
      "is_incremental": false,
      "version": ""
    },
    {
      "type": "Resource",
      "source_relative_path": "images/wizard-step-2.png",
      "output": {
        "resource": {
          "relative_path": "images/wizard-step-2.png"
        }
      },
      "is_incremental": false,
      "version": ""
    },
    {
      "type": "Resource",
      "source_relative_path": "images/wizard-step-4.png",
      "output": {
        "resource": {
          "relative_path": "images/wizard-step-4.png"
        }
      },
      "is_incremental": false,
      "version": ""
    },
    {
      "type": "Resource",
      "source_relative_path": "images/wizard-step-5.png",
      "output": {
        "resource": {
          "relative_path": "images/wizard-step-5.png"
        }
      },
      "is_incremental": false,
      "version": ""
    },
    {
      "type": "Resource",
      "source_relative_path": "images/workflow-w-color.png",
      "output": {
        "resource": {
          "relative_path": "images/workflow-w-color.png"
        }
      },
      "is_incremental": false,
      "version": ""
    },
    {
      "type": "Conceptual",
      "source_relative_path": "index.md",
      "output": {
        ".html": {
          "relative_path": "index.html",
          "hash": "Boh0q7T+vi90KoQYh+0gcQ=="
        }
      },
      "is_incremental": false,
      "version": ""
    },
    {
      "type": "Resource",
      "source_relative_path": "js/GLTFLoader.js",
      "output": {
        "resource": {
          "relative_path": "js/GLTFLoader.js"
        }
      },
      "is_incremental": false,
      "version": ""
    },
    {
      "type": "Resource",
      "source_relative_path": "js/OrbitControls.js",
      "output": {
        "resource": {
          "relative_path": "js/OrbitControls.js"
        }
      },
      "is_incremental": false,
      "version": ""
    },
    {
      "type": "Resource",
      "source_relative_path": "js/three.js",
      "output": {
        "resource": {
          "relative_path": "js/three.js"
        }
      },
      "is_incremental": false,
      "version": ""
    },
    {
      "type": "Toc",
      "source_relative_path": "toc.yml",
      "output": {
        ".html": {
          "relative_path": "toc.html",
          "hash": "sqYfyO/luF/gvFzDHZ7z4Q=="
        }
      },
      "is_incremental": false,
      "version": ""
    }
  ],
  "incremental_info": [
    {
      "status": {
        "can_incremental": false,
        "details": "Disable incremental build by force rebuild option.",
        "incrementalPhase": "build",
        "total_file_count": 0,
        "skipped_file_count": 0,
        "full_build_reason_code": "ForceRebuild"
      },
      "processors": {
        "ConceptualDocumentProcessor": {
          "can_incremental": false,
          "incrementalPhase": "build",
          "total_file_count": 11,
          "skipped_file_count": 0
        },
        "ManagedReferenceDocumentProcessor": {
          "can_incremental": false,
          "incrementalPhase": "build",
          "total_file_count": 149,
          "skipped_file_count": 0
        },
        "ResourceDocumentProcessor": {
          "can_incremental": false,
          "details": "Processor ResourceDocumentProcessor cannot support incremental build because the processor doesn't implement ISupportIncrementalDocumentProcessor interface.",
          "incrementalPhase": "build",
          "total_file_count": 0,
          "skipped_file_count": 0
        },
        "TocDocumentProcessor": {
          "can_incremental": false,
          "details": "Processor TocDocumentProcessor cannot support incremental build because the processor doesn't implement ISupportIncrementalDocumentProcessor interface.",
          "incrementalPhase": "build",
          "total_file_count": 0,
          "skipped_file_count": 0
        }
      }
    },
    {
      "status": {
        "can_incremental": false,
        "details": "Cannot support incremental post processing, the reason is: should not trace intermediate info.",
        "incrementalPhase": "postProcessing",
        "total_file_count": 0,
        "skipped_file_count": 0
      },
      "processors": {}
    }
  ],
  "version_info": {},
  "groups": [
    {
      "xrefmap": "xrefmap.yml"
    }
  ]
}<|MERGE_RESOLUTION|>--- conflicted
+++ resolved
@@ -1846,11 +1846,7 @@
       "output": {
         ".html": {
           "relative_path": "api/Elements.Spatial.WebMercatorProjection.html",
-<<<<<<< HEAD
-          "hash": "bXIVhanS8PSYV/7hAXMamg=="
-=======
           "hash": "vOY2ESuCfUOurGXFpprURg=="
->>>>>>> 00e11fd4
         }
       },
       "is_incremental": false,
@@ -1922,11 +1918,7 @@
       "output": {
         ".html": {
           "relative_path": "api/Elements.Topography.html",
-<<<<<<< HEAD
-          "hash": "09aADJG+4gDdB/Z5Z5Qy0Q=="
-=======
           "hash": "ShqhPJCwCf1pat26Y0lEiQ=="
->>>>>>> 00e11fd4
         }
       },
       "is_incremental": false,
