{
  "homepages": [],
  "source_base_path": "D:/a/Elements/Elements/doc",
  "xrefmap": "xrefmap.yml",
  "files": [
    {
      "type": "Resource",
      "output": {
        "resource": {
          "relative_path": "index.json"
        }
      },
      "is_incremental": false
    },
    {
      "type": "Resource",
      "source_relative_path": "../Elements/test/bin/debug/netcoreapp3.1/models/Elements_Analysis_AnalysisMesh.glb",
      "output": {
        "resource": {
          "relative_path": "models/Elements_Analysis_AnalysisMesh.glb"
        }
      },
      "is_incremental": false,
      "version": ""
    },
    {
      "type": "Resource",
      "source_relative_path": "../Elements/test/bin/debug/netcoreapp3.1/models/Elements_Analysis_ColorScale.glb",
      "output": {
        "resource": {
          "relative_path": "models/Elements_Analysis_ColorScale.glb"
        }
      },
      "is_incremental": false,
      "version": ""
    },
    {
      "type": "Resource",
      "source_relative_path": "../Elements/test/bin/debug/netcoreapp3.1/models/Elements_Beam.glb",
      "output": {
        "resource": {
          "relative_path": "models/Elements_Beam.glb"
        }
      },
      "is_incremental": false,
      "version": ""
    },
    {
      "type": "Resource",
      "source_relative_path": "../Elements/test/bin/debug/netcoreapp3.1/models/Elements_Column.glb",
      "output": {
        "resource": {
          "relative_path": "models/Elements_Column.glb"
        }
      },
      "is_incremental": false,
      "version": ""
    },
    {
      "type": "Resource",
      "source_relative_path": "../Elements/test/bin/debug/netcoreapp3.1/models/Elements_DirectionalLight.glb",
      "output": {
        "resource": {
          "relative_path": "models/Elements_DirectionalLight.glb"
        }
      },
      "is_incremental": false,
      "version": ""
    },
    {
      "type": "Resource",
      "source_relative_path": "../Elements/test/bin/debug/netcoreapp3.1/models/Elements_ElementInstance.glb",
      "output": {
        "resource": {
          "relative_path": "models/Elements_ElementInstance.glb"
        }
      },
      "is_incremental": false,
      "version": ""
    },
    {
      "type": "Resource",
      "source_relative_path": "../Elements/test/bin/debug/netcoreapp3.1/models/Elements_Floor.glb",
      "output": {
        "resource": {
          "relative_path": "models/Elements_Floor.glb"
        }
      },
      "is_incremental": false,
      "version": ""
    },
    {
      "type": "Resource",
      "source_relative_path": "../Elements/test/bin/debug/netcoreapp3.1/models/Elements_Geometry_Arc.glb",
      "output": {
        "resource": {
          "relative_path": "models/Elements_Geometry_Arc.glb"
        }
      },
      "is_incremental": false,
      "version": ""
    },
    {
      "type": "Resource",
      "source_relative_path": "../Elements/test/bin/debug/netcoreapp3.1/models/Elements_Geometry_Bezier.glb",
      "output": {
        "resource": {
          "relative_path": "models/Elements_Geometry_Bezier.glb"
        }
      },
      "is_incremental": false,
      "version": ""
    },
    {
      "type": "Resource",
      "source_relative_path": "../Elements/test/bin/debug/netcoreapp3.1/models/Elements_Geometry_Contour.glb",
      "output": {
        "resource": {
          "relative_path": "models/Elements_Geometry_Contour.glb"
        }
      },
      "is_incremental": false,
      "version": ""
    },
    {
      "type": "Resource",
      "source_relative_path": "../Elements/test/bin/debug/netcoreapp3.1/models/Elements_Geometry_Line.glb",
      "output": {
        "resource": {
          "relative_path": "models/Elements_Geometry_Line.glb"
        }
      },
      "is_incremental": false,
      "version": ""
    },
    {
      "type": "Resource",
      "source_relative_path": "../Elements/test/bin/debug/netcoreapp3.1/models/Elements_Geometry_Polygon.glb",
      "output": {
        "resource": {
          "relative_path": "models/Elements_Geometry_Polygon.glb"
        }
      },
      "is_incremental": false,
      "version": ""
    },
    {
      "type": "Resource",
      "source_relative_path": "../Elements/test/bin/debug/netcoreapp3.1/models/Elements_Geometry_Polyline.glb",
      "output": {
        "resource": {
          "relative_path": "models/Elements_Geometry_Polyline.glb"
        }
      },
      "is_incremental": false,
      "version": ""
    },
    {
      "type": "Resource",
      "source_relative_path": "../Elements/test/bin/debug/netcoreapp3.1/models/Elements_Geometry_Transform.glb",
      "output": {
        "resource": {
          "relative_path": "models/Elements_Geometry_Transform.glb"
        }
      },
      "is_incremental": false,
      "version": ""
    },
    {
      "type": "Resource",
      "source_relative_path": "../Elements/test/bin/debug/netcoreapp3.1/models/Elements_ImportMeshElement.glb",
      "output": {
        "resource": {
          "relative_path": "models/Elements_ImportMeshElement.glb"
        }
      },
      "is_incremental": false,
      "version": ""
    },
    {
      "type": "Resource",
      "source_relative_path": "../Elements/test/bin/debug/netcoreapp3.1/models/Elements_Mass.glb",
      "output": {
        "resource": {
          "relative_path": "models/Elements_Mass.glb"
        }
      },
      "is_incremental": false,
      "version": ""
    },
    {
      "type": "Resource",
      "source_relative_path": "../Elements/test/bin/debug/netcoreapp3.1/models/Elements_MeshElement.glb",
      "output": {
        "resource": {
          "relative_path": "models/Elements_MeshElement.glb"
        }
      },
      "is_incremental": false,
      "version": ""
    },
    {
      "type": "Resource",
      "source_relative_path": "../Elements/test/bin/debug/netcoreapp3.1/models/Elements_ModelCurve.glb",
      "output": {
        "resource": {
          "relative_path": "models/Elements_ModelCurve.glb"
        }
      },
      "is_incremental": false,
      "version": ""
    },
    {
      "type": "Resource",
      "source_relative_path": "../Elements/test/bin/debug/netcoreapp3.1/models/Elements_Panel.glb",
      "output": {
        "resource": {
          "relative_path": "models/Elements_Panel.glb"
        }
      },
      "is_incremental": false,
      "version": ""
    },
    {
      "type": "Resource",
      "source_relative_path": "../Elements/test/bin/debug/netcoreapp3.1/models/Elements_PointLight.glb",
      "output": {
        "resource": {
          "relative_path": "models/Elements_PointLight.glb"
        }
      },
      "is_incremental": false,
      "version": ""
    },
    {
      "type": "Resource",
      "source_relative_path": "../Elements/test/bin/debug/netcoreapp3.1/models/Elements_Space.glb",
      "output": {
        "resource": {
          "relative_path": "models/Elements_Space.glb"
        }
      },
      "is_incremental": false,
      "version": ""
    },
    {
      "type": "Resource",
      "source_relative_path": "../Elements/test/bin/debug/netcoreapp3.1/models/Elements_Spatial_Grid1d.glb",
      "output": {
        "resource": {
          "relative_path": "models/Elements_Spatial_Grid1d.glb"
        }
      },
      "is_incremental": false,
      "version": ""
    },
    {
      "type": "Resource",
      "source_relative_path": "../Elements/test/bin/debug/netcoreapp3.1/models/Elements_Spatial_Grid2d.glb",
      "output": {
        "resource": {
          "relative_path": "models/Elements_Spatial_Grid2d.glb"
        }
      },
      "is_incremental": false,
      "version": ""
    },
    {
      "type": "Resource",
      "source_relative_path": "../Elements/test/bin/debug/netcoreapp3.1/models/Elements_SpotLight.glb",
      "output": {
        "resource": {
          "relative_path": "models/Elements_SpotLight.glb"
        }
      },
      "is_incremental": false,
      "version": ""
    },
    {
      "type": "Resource",
      "source_relative_path": "../Elements/test/bin/debug/netcoreapp3.1/models/Elements_StandardWall.glb",
      "output": {
        "resource": {
          "relative_path": "models/Elements_StandardWall.glb"
        }
      },
      "is_incremental": false,
      "version": ""
    },
    {
      "type": "Resource",
      "source_relative_path": "../Elements/test/bin/debug/netcoreapp3.1/models/Elements_Topography.glb",
      "output": {
        "resource": {
          "relative_path": "models/Elements_Topography.glb"
        }
      },
      "is_incremental": false,
      "version": ""
    },
    {
      "type": "Conceptual",
      "source_relative_path": "C-Sharp.md",
      "output": {
        ".html": {
          "relative_path": "C-Sharp.html",
          "hash": "uTxsIsNzXmqEEeY8NIrYtw=="
        }
      },
      "is_incremental": false,
      "version": ""
    },
    {
      "type": "Conceptual",
      "source_relative_path": "Elements/WhatIsElements.md",
      "output": {
        ".html": {
          "relative_path": "Elements/WhatIsElements.html",
          "hash": "4OwpLbHct7bthCOeJ1anxw=="
        }
      },
      "is_incremental": false,
      "version": ""
    },
    {
      "type": "Toc",
      "source_relative_path": "Elements/toc.yml",
      "output": {
        ".html": {
          "relative_path": "Elements/toc.html",
          "hash": "hLmtIfbh23i3zedOv8RkeQ=="
        }
      },
      "is_incremental": false,
      "version": ""
    },
    {
      "type": "Conceptual",
      "source_relative_path": "Excel.md",
      "output": {
        ".html": {
          "relative_path": "Excel.html",
          "hash": "9/x8+YZ4e5OSEiYVUojucw=="
        }
      },
      "is_incremental": false,
      "version": ""
    },
    {
      "type": "Conceptual",
      "source_relative_path": "Functions.md",
      "output": {
        ".html": {
          "relative_path": "Functions.html",
          "hash": "FiKBaaK11uWi17lI/KXh3g=="
        }
      },
      "is_incremental": false,
      "version": ""
    },
    {
      "log_codes": [
        "InvalidFileLink"
      ],
      "type": "Conceptual",
      "source_relative_path": "Grasshopper.md",
      "output": {
        ".html": {
          "relative_path": "Grasshopper.html",
          "hash": "XF15Lk99wK2TcP3sT48WSw=="
        }
      },
      "is_incremental": false,
      "version": ""
    },
    {
      "type": "Conceptual",
      "source_relative_path": "Hub.md",
      "output": {
        ".html": {
          "relative_path": "Hub.html",
          "hash": "M4vUf/PTUKuBK1Hbj9OxhQ=="
        }
      },
      "is_incremental": false,
      "version": ""
    },
    {
      "log_codes": [
        "InvalidFileLink"
      ],
      "type": "Conceptual",
      "source_relative_path": "Hypar-CLI-Reference.md",
      "output": {
        ".html": {
          "relative_path": "Hypar-CLI-Reference.html",
          "hash": "Zd15kxX6w3gmzIy5qyBSsg=="
        }
      },
      "is_incremental": false,
      "version": ""
    },
    {
      "type": "Conceptual",
      "source_relative_path": "InputSchema.md",
      "output": {
        ".html": {
          "relative_path": "InputSchema.html",
          "hash": "UFzt+HIej1btvys0tK42Wg=="
        }
      },
      "is_incremental": false,
      "version": ""
    },
    {
      "type": "Conceptual",
      "source_relative_path": "Revit.md",
      "output": {
        ".html": {
          "relative_path": "Revit.html",
          "hash": "Xwu1njuZJmhNvAXxQRx7Og=="
        }
      },
      "is_incremental": false,
      "version": ""
    },
    {
      "type": "Conceptual",
      "source_relative_path": "Types.md",
      "output": {
        ".html": {
          "relative_path": "Types.html",
          "hash": "TX/b8EpUnLPO3EtAamc4hg=="
        }
      },
      "is_incremental": false,
      "version": ""
    },
    {
      "type": "ManagedReference",
      "source_relative_path": "api/Elements.Analysis.AnalysisMesh.yml",
      "output": {
        ".html": {
          "relative_path": "api/Elements.Analysis.AnalysisMesh.html",
          "hash": "FtUWVQ7J6a0CLz039v3Xxg=="
        }
      },
      "is_incremental": false,
      "version": ""
    },
    {
      "type": "ManagedReference",
      "source_relative_path": "api/Elements.Analysis.ColorScale.yml",
      "output": {
        ".html": {
          "relative_path": "api/Elements.Analysis.ColorScale.html",
          "hash": "iu3WNU4ja503BDEKyJO72w=="
        }
      },
      "is_incremental": false,
      "version": ""
    },
    {
      "type": "ManagedReference",
      "source_relative_path": "api/Elements.Analysis.yml",
      "output": {
        ".html": {
          "relative_path": "api/Elements.Analysis.html",
          "hash": "63HffwInnHc7VzMdbl9v0Q=="
        }
      },
      "is_incremental": false,
      "version": ""
    },
    {
      "type": "ManagedReference",
      "source_relative_path": "api/Elements.Beam.yml",
      "output": {
        ".html": {
          "relative_path": "api/Elements.Beam.html",
          "hash": "hR0inNoAf/B9C2BDf92nEw=="
        }
      },
      "is_incremental": false,
      "version": ""
    },
    {
      "type": "ManagedReference",
      "source_relative_path": "api/Elements.Brace.yml",
      "output": {
        ".html": {
          "relative_path": "api/Elements.Brace.html",
          "hash": "dUm8l8op/jDa4RG6weTrLw=="
        }
      },
      "is_incremental": false,
      "version": ""
    },
    {
      "type": "ManagedReference",
      "source_relative_path": "api/Elements.BuiltInMaterials.yml",
      "output": {
        ".html": {
          "relative_path": "api/Elements.BuiltInMaterials.html",
          "hash": "ixX0Y/0/t3sCAKSQFIAavQ=="
        }
      },
      "is_incremental": false,
      "version": ""
    },
    {
      "type": "ManagedReference",
      "source_relative_path": "api/Elements.Column.yml",
      "output": {
        ".html": {
          "relative_path": "api/Elements.Column.html",
          "hash": "OaSC2wqkDUWsf1yACMLaMA=="
        }
      },
      "is_incremental": false,
      "version": ""
    },
    {
      "type": "ManagedReference",
      "source_relative_path": "api/Elements.ContentCatalog.yml",
      "output": {
        ".html": {
          "relative_path": "api/Elements.ContentCatalog.html",
<<<<<<< HEAD
          "hash": "we7tk0CJIDqu9Og4l2XsLQ=="
=======
          "hash": "+/GNCPyNAzfFGIaF/5F1Dw=="
>>>>>>> 256406da
        }
      },
      "is_incremental": false,
      "version": ""
    },
    {
      "type": "ManagedReference",
      "source_relative_path": "api/Elements.ContentElement.yml",
      "output": {
        ".html": {
          "relative_path": "api/Elements.ContentElement.html",
<<<<<<< HEAD
          "hash": "24u4oGXNndsOaaIMhaKuuA=="
=======
          "hash": "oE2kXyuGNcHsqPzt89qTdg=="
>>>>>>> 256406da
        }
      },
      "is_incremental": false,
      "version": ""
    },
    {
      "type": "ManagedReference",
      "source_relative_path": "api/Elements.DirectionalLight.yml",
      "output": {
        ".html": {
          "relative_path": "api/Elements.DirectionalLight.html",
          "hash": "Re+10zLaoVPOJe5Gzc4ZeQ=="
        }
      },
      "is_incremental": false,
      "version": ""
    },
    {
      "type": "ManagedReference",
      "source_relative_path": "api/Elements.Domain1d.yml",
      "output": {
        ".html": {
          "relative_path": "api/Elements.Domain1d.html",
          "hash": "vzu0b1EPRQ6ftOFUjQrwnw=="
        }
      },
      "is_incremental": false,
      "version": ""
    },
    {
      "type": "ManagedReference",
      "source_relative_path": "api/Elements.DomainExtensions.yml",
      "output": {
        ".html": {
          "relative_path": "api/Elements.DomainExtensions.html",
          "hash": "y4CfaLVyK77pCVXTdoTfzw=="
        }
      },
      "is_incremental": false,
      "version": ""
    },
    {
      "type": "ManagedReference",
      "source_relative_path": "api/Elements.Element.yml",
      "output": {
        ".html": {
          "relative_path": "api/Elements.Element.html",
          "hash": "8DMp7Ed/KLFi4/xEt3tpZA=="
        }
      },
      "is_incremental": false,
      "version": ""
    },
    {
      "type": "ManagedReference",
      "source_relative_path": "api/Elements.ElementInstance.yml",
      "output": {
        ".html": {
          "relative_path": "api/Elements.ElementInstance.html",
          "hash": "JyU3kF0kz6iLdGxiDKEBvQ=="
        }
      },
      "is_incremental": false,
      "version": ""
    },
    {
      "type": "ManagedReference",
      "source_relative_path": "api/Elements.Floor.yml",
      "output": {
        ".html": {
          "relative_path": "api/Elements.Floor.html",
          "hash": "T1CT8Hv3q2AuDnHQhLLXuA=="
        }
      },
      "is_incremental": false,
      "version": ""
    },
    {
      "type": "ManagedReference",
      "source_relative_path": "api/Elements.Frame.yml",
      "output": {
        ".html": {
          "relative_path": "api/Elements.Frame.html",
          "hash": "lZhnhgTzMIiTvEzRWikEjQ=="
        }
      },
      "is_incremental": false,
      "version": ""
    },
    {
      "type": "ManagedReference",
      "source_relative_path": "api/Elements.GeoJSON.Feature.yml",
      "output": {
        ".html": {
          "relative_path": "api/Elements.GeoJSON.Feature.html",
          "hash": "0WoV/P1P9K5nficpcZwrpA=="
        }
      },
      "is_incremental": false,
      "version": ""
    },
    {
      "type": "ManagedReference",
      "source_relative_path": "api/Elements.GeoJSON.FeatureCollection.yml",
      "output": {
        ".html": {
          "relative_path": "api/Elements.GeoJSON.FeatureCollection.html",
          "hash": "44Kzvr/kb0d3A6z6ued1JQ=="
        }
      },
      "is_incremental": false,
      "version": ""
    },
    {
      "type": "ManagedReference",
      "source_relative_path": "api/Elements.GeoJSON.Geometry.yml",
      "output": {
        ".html": {
          "relative_path": "api/Elements.GeoJSON.Geometry.html",
          "hash": "9OHDMog0YCKZx4qHo9sn9w=="
        }
      },
      "is_incremental": false,
      "version": ""
    },
    {
      "type": "ManagedReference",
      "source_relative_path": "api/Elements.GeoJSON.GeometryCollection.yml",
      "output": {
        ".html": {
          "relative_path": "api/Elements.GeoJSON.GeometryCollection.html",
          "hash": "sp/WNCj+hwDRwJ6869MvUA=="
        }
      },
      "is_incremental": false,
      "version": ""
    },
    {
      "type": "ManagedReference",
      "source_relative_path": "api/Elements.GeoJSON.Line.yml",
      "output": {
        ".html": {
          "relative_path": "api/Elements.GeoJSON.Line.html",
          "hash": "dZUdh1cTezsOaE7dKrTqlg=="
        }
      },
      "is_incremental": false,
      "version": ""
    },
    {
      "type": "ManagedReference",
      "source_relative_path": "api/Elements.GeoJSON.LineString.yml",
      "output": {
        ".html": {
          "relative_path": "api/Elements.GeoJSON.LineString.html",
          "hash": "zPrqKHmaYwqyYjsFP6XaDQ=="
        }
      },
      "is_incremental": false,
      "version": ""
    },
    {
      "type": "ManagedReference",
      "source_relative_path": "api/Elements.GeoJSON.MultiLineString.yml",
      "output": {
        ".html": {
          "relative_path": "api/Elements.GeoJSON.MultiLineString.html",
          "hash": "KyThkwugTzXFbk3Oxx0jwg=="
        }
      },
      "is_incremental": false,
      "version": ""
    },
    {
      "type": "ManagedReference",
      "source_relative_path": "api/Elements.GeoJSON.MultiPoint.yml",
      "output": {
        ".html": {
          "relative_path": "api/Elements.GeoJSON.MultiPoint.html",
          "hash": "yQzEuG9fpLheR6cTSS2rWA=="
        }
      },
      "is_incremental": false,
      "version": ""
    },
    {
      "type": "ManagedReference",
      "source_relative_path": "api/Elements.GeoJSON.MultiPolygon.yml",
      "output": {
        ".html": {
          "relative_path": "api/Elements.GeoJSON.MultiPolygon.html",
          "hash": "LHi1u7ucuwLGX7uGdH9SDQ=="
        }
      },
      "is_incremental": false,
      "version": ""
    },
    {
      "type": "ManagedReference",
      "source_relative_path": "api/Elements.GeoJSON.Point.yml",
      "output": {
        ".html": {
          "relative_path": "api/Elements.GeoJSON.Point.html",
          "hash": "V93DYQhC+C2RwN/MRcFxLQ=="
        }
      },
      "is_incremental": false,
      "version": ""
    },
    {
      "type": "ManagedReference",
      "source_relative_path": "api/Elements.GeoJSON.Polygon.yml",
      "output": {
        ".html": {
          "relative_path": "api/Elements.GeoJSON.Polygon.html",
          "hash": "siSCooRsHrDVT8/LhfyjVg=="
        }
      },
      "is_incremental": false,
      "version": ""
    },
    {
      "type": "ManagedReference",
      "source_relative_path": "api/Elements.GeoJSON.Position.yml",
      "output": {
        ".html": {
          "relative_path": "api/Elements.GeoJSON.Position.html",
          "hash": "6xRP0pQgHz25W7LiFUyOTA=="
        }
      },
      "is_incremental": false,
      "version": ""
    },
    {
      "type": "ManagedReference",
      "source_relative_path": "api/Elements.GeoJSON.yml",
      "output": {
        ".html": {
          "relative_path": "api/Elements.GeoJSON.html",
          "hash": "eqFILrgckwCcklW4AVKxrQ=="
        }
      },
      "is_incremental": false,
      "version": ""
    },
    {
      "type": "ManagedReference",
      "source_relative_path": "api/Elements.GeometricElement.yml",
      "output": {
        ".html": {
          "relative_path": "api/Elements.GeometricElement.html",
          "hash": "XBpDl2fl+04wXCjqSALXlg=="
        }
      },
      "is_incremental": false,
      "version": ""
    },
    {
      "type": "ManagedReference",
      "source_relative_path": "api/Elements.Geometry.Arc.yml",
      "output": {
        ".html": {
          "relative_path": "api/Elements.Geometry.Arc.html",
          "hash": "g1tvN+bT/i7k4mjaTzS5Vw=="
        }
      },
      "is_incremental": false,
      "version": ""
    },
    {
      "type": "ManagedReference",
      "source_relative_path": "api/Elements.Geometry.BBox3.yml",
      "output": {
        ".html": {
          "relative_path": "api/Elements.Geometry.BBox3.html",
<<<<<<< HEAD
          "hash": "EfO/vVhLXWj7mrFYJgfRjQ=="
=======
          "hash": "Gwr99095qryXS2UMc5KPug=="
>>>>>>> 256406da
        }
      },
      "is_incremental": false,
      "version": ""
    },
    {
      "type": "ManagedReference",
      "source_relative_path": "api/Elements.Geometry.Bezier.yml",
      "output": {
        ".html": {
          "relative_path": "api/Elements.Geometry.Bezier.html",
          "hash": "Rl0SeC3vKWK2qeKwwLs4Mg=="
        }
      },
      "is_incremental": false,
      "version": ""
    },
    {
      "type": "ManagedReference",
      "source_relative_path": "api/Elements.Geometry.BooleanMode.yml",
      "output": {
        ".html": {
          "relative_path": "api/Elements.Geometry.BooleanMode.html",
          "hash": "C4mBpiTGIv4ty/1FQ9zQ0w=="
        }
      },
      "is_incremental": false,
      "version": ""
    },
    {
      "type": "ManagedReference",
      "source_relative_path": "api/Elements.Geometry.Circle.yml",
      "output": {
        ".html": {
          "relative_path": "api/Elements.Geometry.Circle.html",
          "hash": "advt63Qc8qszEEhEp3EBww=="
        }
      },
      "is_incremental": false,
      "version": ""
    },
    {
      "type": "ManagedReference",
      "source_relative_path": "api/Elements.Geometry.Color.yml",
      "output": {
        ".html": {
          "relative_path": "api/Elements.Geometry.Color.html",
          "hash": "mcVh28o2HSO9vClNpHxZzw=="
        }
      },
      "is_incremental": false,
      "version": ""
    },
    {
      "type": "ManagedReference",
      "source_relative_path": "api/Elements.Geometry.Colors.yml",
      "output": {
        ".html": {
          "relative_path": "api/Elements.Geometry.Colors.html",
          "hash": "b6MXAF7Jf8cuGaD4bWIsvg=="
        }
      },
      "is_incremental": false,
      "version": ""
    },
    {
      "type": "ManagedReference",
      "source_relative_path": "api/Elements.Geometry.Containment.yml",
      "output": {
        ".html": {
          "relative_path": "api/Elements.Geometry.Containment.html",
          "hash": "Zo/l79+tr6ltfVIMtwF0nA=="
        }
      },
      "is_incremental": false,
      "version": ""
    },
    {
      "type": "ManagedReference",
      "source_relative_path": "api/Elements.Geometry.Contour.yml",
      "output": {
        ".html": {
          "relative_path": "api/Elements.Geometry.Contour.html",
          "hash": "BNSiuOg83w3V42JRRixv4A=="
        }
      },
      "is_incremental": false,
      "version": ""
    },
    {
      "type": "ManagedReference",
      "source_relative_path": "api/Elements.Geometry.ConvexHull.yml",
      "output": {
        ".html": {
          "relative_path": "api/Elements.Geometry.ConvexHull.html",
          "hash": "V2D14Dw9x4VE99jDzLzMRA=="
        }
      },
      "is_incremental": false,
      "version": ""
    },
    {
      "type": "ManagedReference",
      "source_relative_path": "api/Elements.Geometry.Curve.yml",
      "output": {
        ".html": {
          "relative_path": "api/Elements.Geometry.Curve.html",
          "hash": "U4k/ukVkS0CGxPuRAzNZ/g=="
        }
      },
      "is_incremental": false,
      "version": ""
    },
    {
      "type": "ManagedReference",
      "source_relative_path": "api/Elements.Geometry.EndType.yml",
      "output": {
        ".html": {
          "relative_path": "api/Elements.Geometry.EndType.html",
          "hash": "SptOOEDT9s0hLkPYXYJJLw=="
        }
      },
      "is_incremental": false,
      "version": ""
    },
    {
      "type": "ManagedReference",
      "source_relative_path": "api/Elements.Geometry.FrameType.yml",
      "output": {
        ".html": {
          "relative_path": "api/Elements.Geometry.FrameType.html",
          "hash": "QAfVJO7v/x+0OQd/UQO7hw=="
        }
      },
      "is_incremental": false,
      "version": ""
    },
    {
      "type": "ManagedReference",
      "source_relative_path": "api/Elements.Geometry.Interfaces.ICurve.yml",
      "output": {
        ".html": {
          "relative_path": "api/Elements.Geometry.Interfaces.ICurve.html",
          "hash": "HjIVsMWmQJlMFV4BBe49Kg=="
        }
      },
      "is_incremental": false,
      "version": ""
    },
    {
      "type": "ManagedReference",
      "source_relative_path": "api/Elements.Geometry.Interfaces.ITessellate.yml",
      "output": {
        ".html": {
          "relative_path": "api/Elements.Geometry.Interfaces.ITessellate.html",
          "hash": "526sRZrcmE/HQI9ZY0K77Q=="
        }
      },
      "is_incremental": false,
      "version": ""
    },
    {
      "type": "ManagedReference",
      "source_relative_path": "api/Elements.Geometry.Interfaces.ITransformable-1.yml",
      "output": {
        ".html": {
          "relative_path": "api/Elements.Geometry.Interfaces.ITransformable-1.html",
          "hash": "LKV0LQSAZnSWsECszSQ4gA=="
        }
      },
      "is_incremental": false,
      "version": ""
    },
    {
      "type": "ManagedReference",
      "source_relative_path": "api/Elements.Geometry.Interfaces.yml",
      "output": {
        ".html": {
          "relative_path": "api/Elements.Geometry.Interfaces.html",
          "hash": "DZrvCcLjZdJT0qv0boG+Pw=="
        }
      },
      "is_incremental": false,
      "version": ""
    },
    {
      "type": "ManagedReference",
      "source_relative_path": "api/Elements.Geometry.Line.yml",
      "output": {
        ".html": {
          "relative_path": "api/Elements.Geometry.Line.html",
          "hash": "QJCUhcSIubBkJLEs4DLwcQ=="
        }
      },
      "is_incremental": false,
      "version": ""
    },
    {
      "type": "ManagedReference",
      "source_relative_path": "api/Elements.Geometry.Matrix.yml",
      "output": {
        ".html": {
          "relative_path": "api/Elements.Geometry.Matrix.html",
          "hash": "C2J5QV8qecWoJV2fvBjAhw=="
        }
      },
      "is_incremental": false,
      "version": ""
    },
    {
      "type": "ManagedReference",
      "source_relative_path": "api/Elements.Geometry.Mesh.yml",
      "output": {
        ".html": {
          "relative_path": "api/Elements.Geometry.Mesh.html",
          "hash": "8Q8phxxcXY6UK9/SKgBxDg=="
        }
      },
      "is_incremental": false,
      "version": ""
    },
    {
      "type": "ManagedReference",
      "source_relative_path": "api/Elements.Geometry.Plane.yml",
      "output": {
        ".html": {
          "relative_path": "api/Elements.Geometry.Plane.html",
          "hash": "8wclbT6qnKm6S1OIiKKCBQ=="
        }
      },
      "is_incremental": false,
      "version": ""
    },
    {
      "type": "ManagedReference",
      "source_relative_path": "api/Elements.Geometry.Polygon.yml",
      "output": {
        ".html": {
          "relative_path": "api/Elements.Geometry.Polygon.html",
          "hash": "UtI9GGpu56HEH+Hd2ZRQbA=="
        }
      },
      "is_incremental": false,
      "version": ""
    },
    {
      "type": "ManagedReference",
      "source_relative_path": "api/Elements.Geometry.Polyline.yml",
      "output": {
        ".html": {
          "relative_path": "api/Elements.Geometry.Polyline.html",
          "hash": "pcP4Cm61YTHOaJksMQ/e/w=="
        }
      },
      "is_incremental": false,
      "version": ""
    },
    {
      "type": "ManagedReference",
      "source_relative_path": "api/Elements.Geometry.Profile.yml",
      "output": {
        ".html": {
          "relative_path": "api/Elements.Geometry.Profile.html",
          "hash": "2fzM5WDXSAH1f4fx1H9Daw=="
        }
      },
      "is_incremental": false,
      "version": ""
    },
    {
      "type": "ManagedReference",
      "source_relative_path": "api/Elements.Geometry.ProfileExtensions.yml",
      "output": {
        ".html": {
          "relative_path": "api/Elements.Geometry.ProfileExtensions.html",
          "hash": "uy7mf/X7qexLvh3bqYwAHw=="
        }
      },
      "is_incremental": false,
      "version": ""
    },
    {
      "type": "ManagedReference",
      "source_relative_path": "api/Elements.Geometry.Profiles.HSSPipeProfile.yml",
      "output": {
        ".html": {
          "relative_path": "api/Elements.Geometry.Profiles.HSSPipeProfile.html",
          "hash": "G3P8lS7k82k3UsWm2Fl/vw=="
        }
      },
      "is_incremental": false,
      "version": ""
    },
    {
      "type": "ManagedReference",
      "source_relative_path": "api/Elements.Geometry.Profiles.HSSPipeProfileFactory.yml",
      "output": {
        ".html": {
          "relative_path": "api/Elements.Geometry.Profiles.HSSPipeProfileFactory.html",
          "hash": "IphrBlBl17P3eryVG333ZQ=="
        }
      },
      "is_incremental": false,
      "version": ""
    },
    {
      "type": "ManagedReference",
      "source_relative_path": "api/Elements.Geometry.Profiles.HSSPipeProfileType.yml",
      "output": {
        ".html": {
          "relative_path": "api/Elements.Geometry.Profiles.HSSPipeProfileType.html",
          "hash": "FEyL5zsCDzF9AfHn0UqG5w=="
        }
      },
      "is_incremental": false,
      "version": ""
    },
    {
      "type": "ManagedReference",
      "source_relative_path": "api/Elements.Geometry.Profiles.HorizontalAlignment.yml",
      "output": {
        ".html": {
          "relative_path": "api/Elements.Geometry.Profiles.HorizontalAlignment.html",
          "hash": "Mt/vVkMbTc2OdaupYySmcQ=="
        }
      },
      "is_incremental": false,
      "version": ""
    },
    {
      "type": "ManagedReference",
      "source_relative_path": "api/Elements.Geometry.Profiles.ProfileFactory-2.yml",
      "output": {
        ".html": {
          "relative_path": "api/Elements.Geometry.Profiles.ProfileFactory-2.html",
          "hash": "dDzp7IM5byBbbrqTkAlCnQ=="
        }
      },
      "is_incremental": false,
      "version": ""
    },
    {
      "type": "ManagedReference",
      "source_relative_path": "api/Elements.Geometry.Profiles.RHSProfile.yml",
      "output": {
        ".html": {
          "relative_path": "api/Elements.Geometry.Profiles.RHSProfile.html",
          "hash": "Q00E55X6lwxhtBe1c2XHPQ=="
        }
      },
      "is_incremental": false,
      "version": ""
    },
    {
      "type": "ManagedReference",
      "source_relative_path": "api/Elements.Geometry.Profiles.RHSProfileFactory.yml",
      "output": {
        ".html": {
          "relative_path": "api/Elements.Geometry.Profiles.RHSProfileFactory.html",
          "hash": "N60toxBr1qpnfpfwFqiJuA=="
        }
      },
      "is_incremental": false,
      "version": ""
    },
    {
      "type": "ManagedReference",
      "source_relative_path": "api/Elements.Geometry.Profiles.RHSProfileType.yml",
      "output": {
        ".html": {
          "relative_path": "api/Elements.Geometry.Profiles.RHSProfileType.html",
          "hash": "pYe4QUSuLJ/NK8sEKXoCcw=="
        }
      },
      "is_incremental": false,
      "version": ""
    },
    {
      "type": "ManagedReference",
      "source_relative_path": "api/Elements.Geometry.Profiles.SHSProfile.yml",
      "output": {
        ".html": {
          "relative_path": "api/Elements.Geometry.Profiles.SHSProfile.html",
          "hash": "vzg0E+xMwBiYLurJcnogdg=="
        }
      },
      "is_incremental": false,
      "version": ""
    },
    {
      "type": "ManagedReference",
      "source_relative_path": "api/Elements.Geometry.Profiles.SHSProfileFactory.yml",
      "output": {
        ".html": {
          "relative_path": "api/Elements.Geometry.Profiles.SHSProfileFactory.html",
          "hash": "ZLOEkfQuiWLJXWgzBEMWkQ=="
        }
      },
      "is_incremental": false,
      "version": ""
    },
    {
      "type": "ManagedReference",
      "source_relative_path": "api/Elements.Geometry.Profiles.SHSProfileType.yml",
      "output": {
        ".html": {
          "relative_path": "api/Elements.Geometry.Profiles.SHSProfileType.html",
          "hash": "wcbf8bQSX+LXZ9zjV1y00A=="
        }
      },
      "is_incremental": false,
      "version": ""
    },
    {
      "type": "ManagedReference",
      "source_relative_path": "api/Elements.Geometry.Profiles.VerticalAlignment.yml",
      "output": {
        ".html": {
          "relative_path": "api/Elements.Geometry.Profiles.VerticalAlignment.html",
          "hash": "szl5IiOMVYvN/j7BNN3Q8g=="
        }
      },
      "is_incremental": false,
      "version": ""
    },
    {
      "type": "ManagedReference",
      "source_relative_path": "api/Elements.Geometry.Profiles.WideFlangeProfile.yml",
      "output": {
        ".html": {
          "relative_path": "api/Elements.Geometry.Profiles.WideFlangeProfile.html",
          "hash": "1MbZWQbgTCLFOGPp7zZuKw=="
        }
      },
      "is_incremental": false,
      "version": ""
    },
    {
      "type": "ManagedReference",
      "source_relative_path": "api/Elements.Geometry.Profiles.WideFlangeProfileFactory.yml",
      "output": {
        ".html": {
          "relative_path": "api/Elements.Geometry.Profiles.WideFlangeProfileFactory.html",
          "hash": "EsIUBhcDvWaswlagiUt0Aw=="
        }
      },
      "is_incremental": false,
      "version": ""
    },
    {
      "type": "ManagedReference",
      "source_relative_path": "api/Elements.Geometry.Profiles.WideFlangeProfileType.yml",
      "output": {
        ".html": {
          "relative_path": "api/Elements.Geometry.Profiles.WideFlangeProfileType.html",
          "hash": "xl+i29Q6zPG2xCA7bbcF+g=="
        }
      },
      "is_incremental": false,
      "version": ""
    },
    {
      "type": "ManagedReference",
      "source_relative_path": "api/Elements.Geometry.Profiles.yml",
      "output": {
        ".html": {
          "relative_path": "api/Elements.Geometry.Profiles.html",
          "hash": "SfHcoOVxNu0KbCQdSQeHSA=="
        }
      },
      "is_incremental": false,
      "version": ""
    },
    {
      "type": "ManagedReference",
      "source_relative_path": "api/Elements.Geometry.Ray.yml",
      "output": {
        ".html": {
          "relative_path": "api/Elements.Geometry.Ray.html",
          "hash": "Xs52oFX0HwiWFpLQrjQPRw=="
        }
      },
      "is_incremental": false,
      "version": ""
    },
    {
      "type": "ManagedReference",
      "source_relative_path": "api/Elements.Geometry.Representation.yml",
      "output": {
        ".html": {
          "relative_path": "api/Elements.Geometry.Representation.html",
          "hash": "i/c5L1EUtIZK+88kkFx/mw=="
        }
      },
      "is_incremental": false,
      "version": ""
    },
    {
      "type": "ManagedReference",
      "source_relative_path": "api/Elements.Geometry.Solids.Edge.yml",
      "output": {
        ".html": {
          "relative_path": "api/Elements.Geometry.Solids.Edge.html",
          "hash": "Lw9+UWUijyEjvA1XY/ffyA=="
        }
      },
      "is_incremental": false,
      "version": ""
    },
    {
      "type": "ManagedReference",
      "source_relative_path": "api/Elements.Geometry.Solids.Extrude.yml",
      "output": {
        ".html": {
          "relative_path": "api/Elements.Geometry.Solids.Extrude.html",
          "hash": "rVZ1e4M0gfNm6zaDzRbXCw=="
        }
      },
      "is_incremental": false,
      "version": ""
    },
    {
      "type": "ManagedReference",
      "source_relative_path": "api/Elements.Geometry.Solids.Face.yml",
      "output": {
        ".html": {
          "relative_path": "api/Elements.Geometry.Solids.Face.html",
          "hash": "o2jRPdMoFIxhWX+mTJJfaQ=="
        }
      },
      "is_incremental": false,
      "version": ""
    },
    {
      "type": "ManagedReference",
      "source_relative_path": "api/Elements.Geometry.Solids.HalfEdge.yml",
      "output": {
        ".html": {
          "relative_path": "api/Elements.Geometry.Solids.HalfEdge.html",
          "hash": "ewYb7ayiH32GYCp4tyVong=="
        }
      },
      "is_incremental": false,
      "version": ""
    },
    {
      "type": "ManagedReference",
      "source_relative_path": "api/Elements.Geometry.Solids.Lamina.yml",
      "output": {
        ".html": {
          "relative_path": "api/Elements.Geometry.Solids.Lamina.html",
          "hash": "Ms0y9yEBBPtD6kDjr2s5ow=="
        }
      },
      "is_incremental": false,
      "version": ""
    },
    {
      "type": "ManagedReference",
      "source_relative_path": "api/Elements.Geometry.Solids.Loop.yml",
      "output": {
        ".html": {
          "relative_path": "api/Elements.Geometry.Solids.Loop.html",
          "hash": "SZnr11x/dXZFLOQ7M7miDA=="
        }
      },
      "is_incremental": false,
      "version": ""
    },
    {
      "type": "ManagedReference",
      "source_relative_path": "api/Elements.Geometry.Solids.Solid.yml",
      "output": {
        ".html": {
          "relative_path": "api/Elements.Geometry.Solids.Solid.html",
          "hash": "LL5uwF+x+WbOAVWF5PM8xw=="
        }
      },
      "is_incremental": false,
      "version": ""
    },
    {
      "type": "ManagedReference",
      "source_relative_path": "api/Elements.Geometry.Solids.SolidOperation.yml",
      "output": {
        ".html": {
          "relative_path": "api/Elements.Geometry.Solids.SolidOperation.html",
          "hash": "hXWwVyVpBIebcM+1T8fq7w=="
        }
      },
      "is_incremental": false,
      "version": ""
    },
    {
      "type": "ManagedReference",
      "source_relative_path": "api/Elements.Geometry.Solids.Sweep.yml",
      "output": {
        ".html": {
          "relative_path": "api/Elements.Geometry.Solids.Sweep.html",
          "hash": "q+sLydOA0nejNPQlkKhQsw=="
        }
      },
      "is_incremental": false,
      "version": ""
    },
    {
      "type": "ManagedReference",
      "source_relative_path": "api/Elements.Geometry.Solids.Vertex.yml",
      "output": {
        ".html": {
          "relative_path": "api/Elements.Geometry.Solids.Vertex.html",
          "hash": "50FucmGQDOsT9UNKlu/pvw=="
        }
      },
      "is_incremental": false,
      "version": ""
    },
    {
      "type": "ManagedReference",
      "source_relative_path": "api/Elements.Geometry.Solids.yml",
      "output": {
        ".html": {
          "relative_path": "api/Elements.Geometry.Solids.html",
          "hash": "gGoFwCKBw/MsI5sqmuXQFw=="
        }
      },
      "is_incremental": false,
      "version": ""
    },
    {
      "type": "ManagedReference",
      "source_relative_path": "api/Elements.Geometry.Transform.yml",
      "output": {
        ".html": {
          "relative_path": "api/Elements.Geometry.Transform.html",
          "hash": "z9Kzx3hLc5uLAasYmUJ4ng=="
        }
      },
      "is_incremental": false,
      "version": ""
    },
    {
      "type": "ManagedReference",
      "source_relative_path": "api/Elements.Geometry.Triangle.yml",
      "output": {
        ".html": {
          "relative_path": "api/Elements.Geometry.Triangle.html",
          "hash": "GaaPWNER1F6TlYPlCV2Q/w=="
        }
      },
      "is_incremental": false,
      "version": ""
    },
    {
      "type": "ManagedReference",
      "source_relative_path": "api/Elements.Geometry.UV.yml",
      "output": {
        ".html": {
          "relative_path": "api/Elements.Geometry.UV.html",
          "hash": "a1o0cPQXH6v+S/C+ffXqmQ=="
        }
      },
      "is_incremental": false,
      "version": ""
    },
    {
      "type": "ManagedReference",
      "source_relative_path": "api/Elements.Geometry.Vector3.yml",
      "output": {
        ".html": {
          "relative_path": "api/Elements.Geometry.Vector3.html",
          "hash": "Uls5HOvYlcaRenLUB4FXWA=="
        }
      },
      "is_incremental": false,
      "version": ""
    },
    {
      "type": "ManagedReference",
      "source_relative_path": "api/Elements.Geometry.Vector3Extensions.yml",
      "output": {
        ".html": {
          "relative_path": "api/Elements.Geometry.Vector3Extensions.html",
          "hash": "MQ7t7VZ+Ukf+IRJrv+179Q=="
        }
      },
      "is_incremental": false,
      "version": ""
    },
    {
      "type": "ManagedReference",
      "source_relative_path": "api/Elements.Geometry.Vertex.yml",
      "output": {
        ".html": {
          "relative_path": "api/Elements.Geometry.Vertex.html",
          "hash": "gIf5iDwWHRpJrcprYzVD8A=="
        }
      },
      "is_incremental": false,
      "version": ""
    },
    {
      "type": "ManagedReference",
      "source_relative_path": "api/Elements.Geometry.VoidTreatment.yml",
      "output": {
        ".html": {
          "relative_path": "api/Elements.Geometry.VoidTreatment.html",
          "hash": "9rm0T2vr4tTzYZHrvsHEgg=="
        }
      },
      "is_incremental": false,
      "version": ""
    },
    {
      "type": "ManagedReference",
      "source_relative_path": "api/Elements.Geometry.yml",
      "output": {
        ".html": {
          "relative_path": "api/Elements.Geometry.html",
          "hash": "jH/+CsS74uuJ4EWXMRX5Nw=="
        }
      },
      "is_incremental": false,
      "version": ""
    },
    {
      "type": "ManagedReference",
      "source_relative_path": "api/Elements.Identity.yml",
      "output": {
        ".html": {
          "relative_path": "api/Elements.Identity.html",
          "hash": "CG0YMH1mf5KBquemGzGWVw=="
        }
      },
      "is_incremental": false,
      "version": ""
    },
    {
      "type": "ManagedReference",
      "source_relative_path": "api/Elements.ImportMeshElement.yml",
      "output": {
        ".html": {
          "relative_path": "api/Elements.ImportMeshElement.html",
          "hash": "NVzSKBoR0uu/4XZNo0+shg=="
        }
      },
      "is_incremental": false,
      "version": ""
    },
    {
      "type": "ManagedReference",
      "source_relative_path": "api/Elements.Interfaces.IHasOpenings.yml",
      "output": {
        ".html": {
          "relative_path": "api/Elements.Interfaces.IHasOpenings.html",
          "hash": "XBsGP0Ty/07iMmAKpQViiA=="
        }
      },
      "is_incremental": false,
      "version": ""
    },
    {
      "type": "ManagedReference",
      "source_relative_path": "api/Elements.Interfaces.yml",
      "output": {
        ".html": {
          "relative_path": "api/Elements.Interfaces.html",
          "hash": "yuUGJgM4lf6YTh5dKfzpjw=="
        }
      },
      "is_incremental": false,
      "version": ""
    },
    {
      "type": "ManagedReference",
      "source_relative_path": "api/Elements.Light.yml",
      "output": {
        ".html": {
          "relative_path": "api/Elements.Light.html",
          "hash": "3ccvE7sEbedqnNbF6l94Vw=="
        }
      },
      "is_incremental": false,
      "version": ""
    },
    {
      "type": "ManagedReference",
      "source_relative_path": "api/Elements.LightType.yml",
      "output": {
        ".html": {
          "relative_path": "api/Elements.LightType.html",
          "hash": "JGbndWMKQlBazhnJANiVUQ=="
        }
      },
      "is_incremental": false,
      "version": ""
    },
    {
      "type": "ManagedReference",
      "source_relative_path": "api/Elements.Mass.yml",
      "output": {
        ".html": {
          "relative_path": "api/Elements.Mass.html",
          "hash": "eNJcC+JBEvOFH65KGbesqA=="
        }
      },
      "is_incremental": false,
      "version": ""
    },
    {
      "type": "ManagedReference",
      "source_relative_path": "api/Elements.Material.yml",
      "output": {
        ".html": {
          "relative_path": "api/Elements.Material.html",
          "hash": "ot1J+eqHCln7FJaSSJw8KA=="
        }
      },
      "is_incremental": false,
      "version": ""
    },
    {
      "type": "ManagedReference",
      "source_relative_path": "api/Elements.MeshElement.yml",
      "output": {
        ".html": {
          "relative_path": "api/Elements.MeshElement.html",
          "hash": "X45rlg2CEgpxGVchagwuYw=="
        }
      },
      "is_incremental": false,
      "version": ""
    },
    {
      "type": "ManagedReference",
      "source_relative_path": "api/Elements.Model.yml",
      "output": {
        ".html": {
          "relative_path": "api/Elements.Model.html",
          "hash": "P0DNvFUtQ4PgwbY4qlV//Q=="
        }
      },
      "is_incremental": false,
      "version": ""
    },
    {
      "type": "ManagedReference",
      "source_relative_path": "api/Elements.ModelCurve.yml",
      "output": {
        ".html": {
          "relative_path": "api/Elements.ModelCurve.html",
          "hash": "oNjT5BzjXcu+YlXPhkOk/g=="
        }
      },
      "is_incremental": false,
      "version": ""
    },
    {
      "type": "ManagedReference",
      "source_relative_path": "api/Elements.ModelCurveExtensions.yml",
      "output": {
        ".html": {
          "relative_path": "api/Elements.ModelCurveExtensions.html",
          "hash": "wszBPTIfl84fVANrEOdTBw=="
        }
      },
      "is_incremental": false,
      "version": ""
    },
    {
      "type": "ManagedReference",
      "source_relative_path": "api/Elements.ModelPoints.yml",
      "output": {
        ".html": {
          "relative_path": "api/Elements.ModelPoints.html",
          "hash": "TMT2x3NDhW/jtnfv3BzXAg=="
        }
      },
      "is_incremental": false,
      "version": ""
    },
    {
      "type": "ManagedReference",
      "source_relative_path": "api/Elements.Opening.yml",
      "output": {
        ".html": {
          "relative_path": "api/Elements.Opening.html",
          "hash": "jidi+H/tXecQ32slgxvO/A=="
        }
      },
      "is_incremental": false,
      "version": ""
    },
    {
      "type": "ManagedReference",
      "source_relative_path": "api/Elements.Panel.yml",
      "output": {
        ".html": {
          "relative_path": "api/Elements.Panel.html",
          "hash": "BhjGdqiSjVR+6xLmjALaQg=="
        }
      },
      "is_incremental": false,
      "version": ""
    },
    {
      "type": "ManagedReference",
      "source_relative_path": "api/Elements.PointLight.yml",
      "output": {
        ".html": {
          "relative_path": "api/Elements.PointLight.html",
          "hash": "LU1VnWufyBjYm5UNsFokrA=="
        }
      },
      "is_incremental": false,
      "version": ""
    },
    {
      "type": "ManagedReference",
      "source_relative_path": "api/Elements.RandomExtensions.yml",
      "output": {
        ".html": {
          "relative_path": "api/Elements.RandomExtensions.html",
          "hash": "F/BqqwWyjbH63ujdJfVzJQ=="
        }
      },
      "is_incremental": false,
      "version": ""
    },
    {
      "type": "ManagedReference",
      "source_relative_path": "api/Elements.Serialization.JSON.JsonInheritanceConverter.yml",
      "output": {
        ".html": {
          "relative_path": "api/Elements.Serialization.JSON.JsonInheritanceConverter.html",
          "hash": "9pGPqoS6o2f0n/V2M0iUqQ=="
        }
      },
      "is_incremental": false,
      "version": ""
    },
    {
      "type": "ManagedReference",
      "source_relative_path": "api/Elements.Serialization.JSON.MeshConverter.yml",
      "output": {
        ".html": {
          "relative_path": "api/Elements.Serialization.JSON.MeshConverter.html",
          "hash": "Qwi4t3gA3NWHbVIqph3hKA=="
        }
      },
      "is_incremental": false,
      "version": ""
    },
    {
      "type": "ManagedReference",
      "source_relative_path": "api/Elements.Serialization.JSON.yml",
      "output": {
        ".html": {
          "relative_path": "api/Elements.Serialization.JSON.html",
          "hash": "Qqs0Drb1E9pa0AN/riygbQ=="
        }
      },
      "is_incremental": false,
      "version": ""
    },
    {
      "type": "ManagedReference",
      "source_relative_path": "api/Elements.Serialization.glTF.GltfBufferExtensions.yml",
      "output": {
        ".html": {
          "relative_path": "api/Elements.Serialization.glTF.GltfBufferExtensions.html",
          "hash": "GJQ+C2BRmnaw5J+slTS4Xw=="
        }
      },
      "is_incremental": false,
      "version": ""
    },
    {
      "type": "ManagedReference",
      "source_relative_path": "api/Elements.Serialization.glTF.GltfExtensions.yml",
      "output": {
        ".html": {
          "relative_path": "api/Elements.Serialization.glTF.GltfExtensions.html",
          "hash": "DhLnKiypH/qp/JVO+ED/0g=="
        }
      },
      "is_incremental": false,
      "version": ""
    },
    {
      "type": "ManagedReference",
      "source_relative_path": "api/Elements.Serialization.glTF.yml",
      "output": {
        ".html": {
          "relative_path": "api/Elements.Serialization.glTF.html",
          "hash": "pwVv3OHsQzKQOggzME5x/A=="
        }
      },
      "is_incremental": false,
      "version": ""
    },
    {
      "type": "ManagedReference",
      "source_relative_path": "api/Elements.Space.yml",
      "output": {
        ".html": {
          "relative_path": "api/Elements.Space.html",
          "hash": "fRRU+Dmq5JaUQiUNUudIaA=="
        }
      },
      "is_incremental": false,
      "version": ""
    },
    {
      "type": "ManagedReference",
      "source_relative_path": "api/Elements.Spatial.EvenDivisionMode.yml",
      "output": {
        ".html": {
          "relative_path": "api/Elements.Spatial.EvenDivisionMode.html",
          "hash": "p+R3rKXPCaAwUXNBP99hbQ=="
        }
      },
      "is_incremental": false,
      "version": ""
    },
    {
      "type": "ManagedReference",
      "source_relative_path": "api/Elements.Spatial.FixedDivisionMode.yml",
      "output": {
        ".html": {
          "relative_path": "api/Elements.Spatial.FixedDivisionMode.html",
          "hash": "VkMhDOAk3NL/hlYWXq+Ppg=="
        }
      },
      "is_incremental": false,
      "version": ""
    },
    {
      "type": "ManagedReference",
      "source_relative_path": "api/Elements.Spatial.Grid1d.yml",
      "output": {
        ".html": {
          "relative_path": "api/Elements.Spatial.Grid1d.html",
          "hash": "iEPVMCK0SDk7wLhLaTteEg=="
        }
      },
      "is_incremental": false,
      "version": ""
    },
    {
      "type": "ManagedReference",
      "source_relative_path": "api/Elements.Spatial.Grid2d.yml",
      "output": {
        ".html": {
          "relative_path": "api/Elements.Spatial.Grid2d.html",
          "hash": "K4vOogPiraz0Mpz5ortZ2w=="
        }
      },
      "is_incremental": false,
      "version": ""
    },
    {
      "type": "ManagedReference",
      "source_relative_path": "api/Elements.Spatial.GridDirection.yml",
      "output": {
        ".html": {
          "relative_path": "api/Elements.Spatial.GridDirection.html",
          "hash": "iNB+0tytALHeoHmgGpotmw=="
        }
      },
      "is_incremental": false,
      "version": ""
    },
    {
      "type": "ManagedReference",
      "source_relative_path": "api/Elements.Spatial.MercatorProjection.yml",
      "output": {
        ".html": {
          "relative_path": "api/Elements.Spatial.MercatorProjection.html",
          "hash": "0ymRzARtQuMtkqTsXoYWJA=="
        }
      },
      "is_incremental": false,
      "version": ""
    },
    {
      "type": "ManagedReference",
      "source_relative_path": "api/Elements.Spatial.PatternMode.yml",
      "output": {
        ".html": {
          "relative_path": "api/Elements.Spatial.PatternMode.html",
          "hash": "hG7LOYQ3kVCbwqU7jPwWtQ=="
        }
      },
      "is_incremental": false,
      "version": ""
    },
    {
      "type": "ManagedReference",
      "source_relative_path": "api/Elements.Spatial.WebMercatorProjection.yml",
      "output": {
        ".html": {
          "relative_path": "api/Elements.Spatial.WebMercatorProjection.html",
          "hash": "bXIVhanS8PSYV/7hAXMamg=="
        }
      },
      "is_incremental": false,
      "version": ""
    },
    {
      "type": "ManagedReference",
      "source_relative_path": "api/Elements.Spatial.yml",
      "output": {
        ".html": {
          "relative_path": "api/Elements.Spatial.html",
          "hash": "r12hTm1FqFgJXb+vzEL9cQ=="
        }
      },
      "is_incremental": false,
      "version": ""
    },
    {
      "type": "ManagedReference",
      "source_relative_path": "api/Elements.SpotLight.yml",
      "output": {
        ".html": {
          "relative_path": "api/Elements.SpotLight.html",
          "hash": "y5IPcV3KAQuAt0wv2bTsGw=="
        }
      },
      "is_incremental": false,
      "version": ""
    },
    {
      "type": "ManagedReference",
      "source_relative_path": "api/Elements.StandardWall.yml",
      "output": {
        ".html": {
          "relative_path": "api/Elements.StandardWall.html",
          "hash": "xA629ny9LkRpRiTDa2W8kA=="
        }
      },
      "is_incremental": false,
      "version": ""
    },
    {
      "type": "ManagedReference",
      "source_relative_path": "api/Elements.StringExtensions.yml",
      "output": {
        ".html": {
          "relative_path": "api/Elements.StringExtensions.html",
          "hash": "WItRZekY/rBy2V9UzHh+ig=="
        }
      },
      "is_incremental": false,
      "version": ""
    },
    {
      "type": "ManagedReference",
      "source_relative_path": "api/Elements.StructuralFraming.yml",
      "output": {
        ".html": {
          "relative_path": "api/Elements.StructuralFraming.html",
          "hash": "tpbeLXN2ounYjq88e5eEsg=="
        }
      },
      "is_incremental": false,
      "version": ""
    },
    {
      "type": "ManagedReference",
      "source_relative_path": "api/Elements.Topography.yml",
      "output": {
        ".html": {
          "relative_path": "api/Elements.Topography.html",
          "hash": "09aADJG+4gDdB/Z5Z5Qy0Q=="
        }
      },
      "is_incremental": false,
      "version": ""
    },
    {
      "type": "ManagedReference",
      "source_relative_path": "api/Elements.Units.CardinalDirection.yml",
      "output": {
        ".html": {
          "relative_path": "api/Elements.Units.CardinalDirection.html",
          "hash": "hmQ6wukj1JuKZaj5g139/g=="
        }
      },
      "is_incremental": false,
      "version": ""
    },
    {
      "type": "ManagedReference",
      "source_relative_path": "api/Elements.Units.LengthUnit.yml",
      "output": {
        ".html": {
          "relative_path": "api/Elements.Units.LengthUnit.html",
          "hash": "5xOZWCi9DNhKV7t900ksug=="
        }
      },
      "is_incremental": false,
      "version": ""
    },
    {
      "type": "ManagedReference",
      "source_relative_path": "api/Elements.Units.UnitType.yml",
      "output": {
        ".html": {
          "relative_path": "api/Elements.Units.UnitType.html",
          "hash": "YhdXWHopb+zgjhNmkfp5lQ=="
        }
      },
      "is_incremental": false,
      "version": ""
    },
    {
      "type": "ManagedReference",
      "source_relative_path": "api/Elements.Units.yml",
      "output": {
        ".html": {
          "relative_path": "api/Elements.Units.html",
          "hash": "DU47OFkikWYztpvTgAJE1Q=="
        }
      },
      "is_incremental": false,
      "version": ""
    },
    {
      "type": "ManagedReference",
      "source_relative_path": "api/Elements.Validators.ArcValidator.yml",
      "output": {
        ".html": {
          "relative_path": "api/Elements.Validators.ArcValidator.html",
          "hash": "XaFPQ3x37uTFYEj0+A/Eng=="
        }
      },
      "is_incremental": false,
      "version": ""
    },
    {
      "type": "ManagedReference",
      "source_relative_path": "api/Elements.Validators.BBox3Validator.yml",
      "output": {
        ".html": {
          "relative_path": "api/Elements.Validators.BBox3Validator.html",
          "hash": "y5RtPHL1QdmEuFWWywe5Bw=="
        }
      },
      "is_incremental": false,
      "version": ""
    },
    {
      "type": "ManagedReference",
      "source_relative_path": "api/Elements.Validators.ColorValidator.yml",
      "output": {
        ".html": {
          "relative_path": "api/Elements.Validators.ColorValidator.html",
          "hash": "7Aev9DUIXIzjnnY4KQMLcg=="
        }
      },
      "is_incremental": false,
      "version": ""
    },
    {
      "type": "ManagedReference",
      "source_relative_path": "api/Elements.Validators.ExtrudeValidator.yml",
      "output": {
        ".html": {
          "relative_path": "api/Elements.Validators.ExtrudeValidator.html",
          "hash": "LSHJrsJJPNAN0SEEIWA1xw=="
        }
      },
      "is_incremental": false,
      "version": ""
    },
    {
      "type": "ManagedReference",
      "source_relative_path": "api/Elements.Validators.GeometricElementValidator.yml",
      "output": {
        ".html": {
          "relative_path": "api/Elements.Validators.GeometricElementValidator.html",
          "hash": "tutVCYJVtsGoqSuQZv1SHQ=="
        }
      },
      "is_incremental": false,
      "version": ""
    },
    {
      "type": "ManagedReference",
      "source_relative_path": "api/Elements.Validators.IValidator.yml",
      "output": {
        ".html": {
          "relative_path": "api/Elements.Validators.IValidator.html",
          "hash": "eJA/pb4wLZtxik4IEvt06w=="
        }
      },
      "is_incremental": false,
      "version": ""
    },
    {
      "type": "ManagedReference",
      "source_relative_path": "api/Elements.Validators.LaminaValidator.yml",
      "output": {
        ".html": {
          "relative_path": "api/Elements.Validators.LaminaValidator.html",
          "hash": "w05n/3bBc1s0qSopUArf9A=="
        }
      },
      "is_incremental": false,
      "version": ""
    },
    {
      "type": "ManagedReference",
      "source_relative_path": "api/Elements.Validators.LineValidator.yml",
      "output": {
        ".html": {
          "relative_path": "api/Elements.Validators.LineValidator.html",
          "hash": "Y7ZCsnXb+tOQMItAYd4m/w=="
        }
      },
      "is_incremental": false,
      "version": ""
    },
    {
      "type": "ManagedReference",
      "source_relative_path": "api/Elements.Validators.MaterialValidator.yml",
      "output": {
        ".html": {
          "relative_path": "api/Elements.Validators.MaterialValidator.html",
          "hash": "GgjUvgNsD1V+Wgg+Dif3JA=="
        }
      },
      "is_incremental": false,
      "version": ""
    },
    {
      "type": "ManagedReference",
      "source_relative_path": "api/Elements.Validators.MatrixValidator.yml",
      "output": {
        ".html": {
          "relative_path": "api/Elements.Validators.MatrixValidator.html",
          "hash": "lpFFe468pc24MEsxvagNEg=="
        }
      },
      "is_incremental": false,
      "version": ""
    },
    {
      "type": "ManagedReference",
      "source_relative_path": "api/Elements.Validators.PlaneValidator.yml",
      "output": {
        ".html": {
          "relative_path": "api/Elements.Validators.PlaneValidator.html",
          "hash": "b338h8Idqf7I7B5wjvwRJw=="
        }
      },
      "is_incremental": false,
      "version": ""
    },
    {
      "type": "ManagedReference",
      "source_relative_path": "api/Elements.Validators.PolygonValidator.yml",
      "output": {
        ".html": {
          "relative_path": "api/Elements.Validators.PolygonValidator.html",
          "hash": "pzOa6Z6ylmbCKWxp5NTz9g=="
        }
      },
      "is_incremental": false,
      "version": ""
    },
    {
      "type": "ManagedReference",
      "source_relative_path": "api/Elements.Validators.PolylineValidator.yml",
      "output": {
        ".html": {
          "relative_path": "api/Elements.Validators.PolylineValidator.html",
          "hash": "12E0h13oorAMfETpnTaduQ=="
        }
      },
      "is_incremental": false,
      "version": ""
    },
    {
      "type": "ManagedReference",
      "source_relative_path": "api/Elements.Validators.ProfileValidator.yml",
      "output": {
        ".html": {
          "relative_path": "api/Elements.Validators.ProfileValidator.html",
          "hash": "34nqf6iyctARtXVkbI59vw=="
        }
      },
      "is_incremental": false,
      "version": ""
    },
    {
      "type": "ManagedReference",
      "source_relative_path": "api/Elements.Validators.SweepValidator.yml",
      "output": {
        ".html": {
          "relative_path": "api/Elements.Validators.SweepValidator.html",
          "hash": "MJSklR6P9yM7FfnpfOPPqA=="
        }
      },
      "is_incremental": false,
      "version": ""
    },
    {
      "type": "ManagedReference",
      "source_relative_path": "api/Elements.Validators.Validator.yml",
      "output": {
        ".html": {
          "relative_path": "api/Elements.Validators.Validator.html",
          "hash": "9QN4rxWkIJnxhwpo0Z1W1A=="
        }
      },
      "is_incremental": false,
      "version": ""
    },
    {
      "type": "ManagedReference",
      "source_relative_path": "api/Elements.Validators.Vector3Validator.yml",
      "output": {
        ".html": {
          "relative_path": "api/Elements.Validators.Vector3Validator.html",
          "hash": "FFYSi+c3qG8cTCmdojdRXA=="
        }
      },
      "is_incremental": false,
      "version": ""
    },
    {
      "type": "ManagedReference",
      "source_relative_path": "api/Elements.Validators.yml",
      "output": {
        ".html": {
          "relative_path": "api/Elements.Validators.html",
          "hash": "+PPfemaxPxK/T04+QpiKWg=="
        }
      },
      "is_incremental": false,
      "version": ""
    },
    {
      "type": "ManagedReference",
      "source_relative_path": "api/Elements.Wall.yml",
      "output": {
        ".html": {
          "relative_path": "api/Elements.Wall.html",
          "hash": "kGWE8ddBj1QPDIQEC0LWYA=="
        }
      },
      "is_incremental": false,
      "version": ""
    },
    {
      "type": "ManagedReference",
      "source_relative_path": "api/Elements.WallByProfile.yml",
      "output": {
        ".html": {
          "relative_path": "api/Elements.WallByProfile.html",
          "hash": "WZ3e0Pwdo0nOL+GJT5PTxA=="
        }
      },
      "is_incremental": false,
      "version": ""
    },
    {
      "type": "ManagedReference",
      "source_relative_path": "api/Elements.yml",
      "output": {
        ".html": {
          "relative_path": "api/Elements.html",
          "hash": "nX7oruOobZYSvS6ubM/gPw=="
        }
      },
      "is_incremental": false,
      "version": ""
    },
    {
      "type": "Resource",
      "source_relative_path": "favicon.ico",
      "output": {
        "resource": {
          "relative_path": "favicon.ico"
        }
      },
      "is_incremental": false,
      "version": ""
    },
    {
      "type": "Resource",
      "source_relative_path": "images/2020-05-19-13-59-47.png",
      "output": {
        "resource": {
          "relative_path": "images/2020-05-19-13-59-47.png"
        }
      },
      "is_incremental": false,
      "version": ""
    },
    {
      "type": "Resource",
      "source_relative_path": "images/2020-05-19-14-19-59.png",
      "output": {
        "resource": {
          "relative_path": "images/2020-05-19-14-19-59.png"
        }
      },
      "is_incremental": false,
      "version": ""
    },
    {
      "type": "Resource",
      "source_relative_path": "images/About Button.png",
      "output": {
        "resource": {
          "relative_path": "images/About Button.png"
        }
      },
      "is_incremental": false,
      "version": ""
    },
    {
      "type": "Resource",
      "source_relative_path": "images/About-link.png",
      "output": {
        "resource": {
          "relative_path": "images/About-link.png"
        }
      },
      "is_incremental": false,
      "version": ""
    },
    {
      "type": "Resource",
      "source_relative_path": "images/Construct Element.png",
      "output": {
        "resource": {
          "relative_path": "images/Construct Element.png"
        }
      },
      "is_incremental": false,
      "version": ""
    },
    {
      "type": "Resource",
      "source_relative_path": "images/CreatewithCLI.png",
      "output": {
        "resource": {
          "relative_path": "images/CreatewithCLI.png"
        }
      },
      "is_incremental": false,
      "version": ""
    },
    {
      "type": "Resource",
      "source_relative_path": "images/CreatewithWizard.png",
      "output": {
        "resource": {
          "relative_path": "images/CreatewithWizard.png"
        }
      },
      "is_incremental": false,
      "version": ""
    },
    {
      "type": "Resource",
      "source_relative_path": "images/Deconstruct Element.png",
      "output": {
        "resource": {
          "relative_path": "images/Deconstruct Element.png"
        }
      },
      "is_incremental": false,
      "version": ""
    },
    {
      "type": "Resource",
      "source_relative_path": "images/DeconstructEnvelope.png",
      "output": {
        "resource": {
          "relative_path": "images/DeconstructEnvelope.png"
        }
      },
      "is_incremental": false,
      "version": ""
    },
    {
      "type": "Resource",
      "source_relative_path": "images/EditFunctionDetails.png",
      "output": {
        "resource": {
          "relative_path": "images/EditFunctionDetails.png"
        }
      },
      "is_incremental": false,
      "version": ""
    },
    {
      "type": "Resource",
      "source_relative_path": "images/EditLive.png",
      "output": {
        "resource": {
          "relative_path": "images/EditLive.png"
        }
      },
      "is_incremental": false,
      "version": ""
    },
    {
      "type": "Resource",
      "source_relative_path": "images/Envelope Dependency.png",
      "output": {
        "resource": {
          "relative_path": "images/Envelope Dependency.png"
        }
      },
      "is_incremental": false,
      "version": ""
    },
    {
      "type": "Resource",
      "source_relative_path": "images/EnvelopeType.png",
      "output": {
        "resource": {
          "relative_path": "images/EnvelopeType.png"
        }
      },
      "is_incremental": false,
      "version": ""
    },
    {
      "type": "Resource",
      "source_relative_path": "images/EnvelopeWithRepresentation.png",
      "output": {
        "resource": {
          "relative_path": "images/EnvelopeWithRepresentation.png"
        }
      },
      "is_incremental": false,
      "version": ""
    },
    {
      "type": "Resource",
      "source_relative_path": "images/ExcelFunctionDetails2020.05.07.png",
      "output": {
        "resource": {
          "relative_path": "images/ExcelFunctionDetails2020.05.07.png"
        }
      },
      "is_incremental": false,
      "version": ""
    },
    {
      "type": "Resource",
      "source_relative_path": "images/ExcelFunctionEditDetails2020.05.07.png",
      "output": {
        "resource": {
          "relative_path": "images/ExcelFunctionEditDetails2020.05.07.png"
        }
      },
      "is_incremental": false,
      "version": ""
    },
    {
      "type": "Resource",
      "source_relative_path": "images/ExcelFunctionEditInputDetails2020.05.07.png",
      "output": {
        "resource": {
          "relative_path": "images/ExcelFunctionEditInputDetails2020.05.07.png"
        }
      },
      "is_incremental": false,
      "version": ""
    },
    {
      "type": "Resource",
      "source_relative_path": "images/ExcelNameCell2020.05.07.png",
      "output": {
        "resource": {
          "relative_path": "images/ExcelNameCell2020.05.07.png"
        }
      },
      "is_incremental": false,
      "version": ""
    },
    {
      "type": "Resource",
      "source_relative_path": "images/ExcelNameCellHighlighted2020.05.07.png",
      "output": {
        "resource": {
          "relative_path": "images/ExcelNameCellHighlighted2020.05.07.png"
        }
      },
      "is_incremental": false,
      "version": ""
    },
    {
      "type": "Resource",
      "source_relative_path": "images/ExcelNamedRegionsButton2020.05.07.png",
      "output": {
        "resource": {
          "relative_path": "images/ExcelNamedRegionsButton2020.05.07.png"
        }
      },
      "is_incremental": false,
      "version": ""
    },
    {
      "type": "Resource",
      "source_relative_path": "images/ExcelNamedRegionsDialog2020.05.07.png",
      "output": {
        "resource": {
          "relative_path": "images/ExcelNamedRegionsDialog2020.05.07.png"
        }
      },
      "is_incremental": false,
      "version": ""
    },
    {
      "type": "Resource",
      "source_relative_path": "images/ExcelNewExcelButton2020.05.07.png",
      "output": {
        "resource": {
          "relative_path": "images/ExcelNewExcelButton2020.05.07.png"
        }
      },
      "is_incremental": false,
      "version": ""
    },
    {
      "type": "Resource",
      "source_relative_path": "images/ExcelNewExcelSummary2020.05.07.png",
      "output": {
        "resource": {
          "relative_path": "images/ExcelNewExcelSummary2020.05.07.png"
        }
      },
      "is_incremental": false,
      "version": ""
    },
    {
      "type": "Resource",
      "source_relative_path": "images/ExcelNewExcelUpload2020.05.07.png",
      "output": {
        "resource": {
          "relative_path": "images/ExcelNewExcelUpload2020.05.07.png"
        }
      },
      "is_incremental": false,
      "version": ""
    },
    {
      "type": "Resource",
      "source_relative_path": "images/ExcelNewFunctionsButton2020.05.07.png",
      "output": {
        "resource": {
          "relative_path": "images/ExcelNewFunctionsButton2020.05.07.png"
        }
      },
      "is_incremental": false,
      "version": ""
    },
    {
      "type": "Resource",
      "source_relative_path": "images/Export.png",
      "output": {
        "resource": {
          "relative_path": "images/Export.png"
        }
      },
      "is_incremental": false,
      "version": ""
    },
    {
      "type": "Resource",
      "source_relative_path": "images/Function Input.png",
      "output": {
        "resource": {
          "relative_path": "images/Function Input.png"
        }
      },
      "is_incremental": false,
      "version": ""
    },
    {
      "type": "Resource",
      "source_relative_path": "images/Function.png",
      "output": {
        "resource": {
          "relative_path": "images/Function.png"
        }
      },
      "is_incremental": false,
      "version": ""
    },
    {
      "type": "Resource",
      "source_relative_path": "images/FunctionSettings.png",
      "output": {
        "resource": {
          "relative_path": "images/FunctionSettings.png"
        }
      },
      "is_incremental": false,
      "version": ""
    },
    {
      "type": "Resource",
      "source_relative_path": "images/GH-icons/HyparElements.Components.ConstructElement.png",
      "output": {
        "resource": {
          "relative_path": "images/GH-icons/HyparElements.Components.ConstructElement.png"
        }
      },
      "is_incremental": false,
      "version": ""
    },
    {
      "type": "Resource",
      "source_relative_path": "images/GH-icons/HyparElements.Components.ConstructElementInstance.png",
      "output": {
        "resource": {
          "relative_path": "images/GH-icons/HyparElements.Components.ConstructElementInstance.png"
        }
      },
      "is_incremental": false,
      "version": ""
    },
    {
      "type": "Resource",
      "source_relative_path": "images/GH-icons/HyparElements.Components.CreateExtrude.png",
      "output": {
        "resource": {
          "relative_path": "images/GH-icons/HyparElements.Components.CreateExtrude.png"
        }
      },
      "is_incremental": false,
      "version": ""
    },
    {
      "type": "Resource",
      "source_relative_path": "images/GH-icons/HyparElements.Components.CreateLamina.png",
      "output": {
        "resource": {
          "relative_path": "images/GH-icons/HyparElements.Components.CreateLamina.png"
        }
      },
      "is_incremental": false,
      "version": ""
    },
    {
      "type": "Resource",
      "source_relative_path": "images/GH-icons/HyparElements.Components.CreateMaterial.png",
      "output": {
        "resource": {
          "relative_path": "images/GH-icons/HyparElements.Components.CreateMaterial.png"
        }
      },
      "is_incremental": false,
      "version": ""
    },
    {
      "type": "Resource",
      "source_relative_path": "images/GH-icons/HyparElements.Components.CreateRepresentation.png",
      "output": {
        "resource": {
          "relative_path": "images/GH-icons/HyparElements.Components.CreateRepresentation.png"
        }
      },
      "is_incremental": false,
      "version": ""
    },
    {
      "type": "Resource",
      "source_relative_path": "images/GH-icons/HyparElements.Components.CreateSweep.png",
      "output": {
        "resource": {
          "relative_path": "images/GH-icons/HyparElements.Components.CreateSweep.png"
        }
      },
      "is_incremental": false,
      "version": ""
    },
    {
      "type": "Resource",
      "source_relative_path": "images/GH-icons/HyparElements.Components.DeconstructElement.png",
      "output": {
        "resource": {
          "relative_path": "images/GH-icons/HyparElements.Components.DeconstructElement.png"
        }
      },
      "is_incremental": false,
      "version": ""
    },
    {
      "type": "Resource",
      "source_relative_path": "images/GH-icons/HyparElements.Components.DeconstructElementInstance.png",
      "output": {
        "resource": {
          "relative_path": "images/GH-icons/HyparElements.Components.DeconstructElementInstance.png"
        }
      },
      "is_incremental": false,
      "version": ""
    },
    {
      "type": "Resource",
      "source_relative_path": "images/GH-icons/HyparElements.Components.FunctionInput.png",
      "output": {
        "resource": {
          "relative_path": "images/GH-icons/HyparElements.Components.FunctionInput.png"
        }
      },
      "is_incremental": false,
      "version": ""
    },
    {
      "type": "Resource",
      "source_relative_path": "images/GH-icons/HyparElements.Components.FunctionOutput.png",
      "output": {
        "resource": {
          "relative_path": "images/GH-icons/HyparElements.Components.FunctionOutput.png"
        }
      },
      "is_incremental": false,
      "version": ""
    },
    {
      "type": "Resource",
      "source_relative_path": "images/GH-icons/HyparElements.Components.ModelDependency.png",
      "output": {
        "resource": {
          "relative_path": "images/GH-icons/HyparElements.Components.ModelDependency.png"
        }
      },
      "is_incremental": false,
      "version": ""
    },
    {
      "type": "Resource",
      "source_relative_path": "images/GH-icons/HyparElements.Components.ModelOutput.png",
      "output": {
        "resource": {
          "relative_path": "images/GH-icons/HyparElements.Components.ModelOutput.png"
        }
      },
      "is_incremental": false,
      "version": ""
    },
    {
      "type": "Resource",
      "source_relative_path": "images/GH-icons/HyparElements.Components.ModelToJson.png",
      "output": {
        "resource": {
          "relative_path": "images/GH-icons/HyparElements.Components.ModelToJson.png"
        }
      },
      "is_incremental": false,
      "version": ""
    },
    {
      "type": "Resource",
      "source_relative_path": "images/GH-icons/HyparElements.Components.Setup.png",
      "output": {
        "resource": {
          "relative_path": "images/GH-icons/HyparElements.Components.Setup.png"
        }
      },
      "is_incremental": false,
      "version": ""
    },
    {
      "type": "Resource",
      "source_relative_path": "images/Hypar Setup.png",
      "output": {
        "resource": {
          "relative_path": "images/Hypar Setup.png"
        }
      },
      "is_incremental": false,
      "version": ""
    },
    {
      "type": "Resource",
      "source_relative_path": "images/HyparAddNumericProperty.PNG",
      "output": {
        "resource": {
          "relative_path": "images/HyparAddNumericProperty.PNG"
        }
      },
      "is_incremental": false,
      "version": ""
    },
    {
      "type": "Resource",
      "source_relative_path": "images/HyparAddProperties.PNG",
      "output": {
        "resource": {
          "relative_path": "images/HyparAddProperties.PNG"
        }
      },
      "is_incremental": false,
      "version": ""
    },
    {
      "type": "Resource",
      "source_relative_path": "images/HyparAddProperty.PNG",
      "output": {
        "resource": {
          "relative_path": "images/HyparAddProperty.PNG"
        }
      },
      "is_incremental": false,
      "version": ""
    },
    {
      "type": "Resource",
      "source_relative_path": "images/HyparAddPropertyName.PNG",
      "output": {
        "resource": {
          "relative_path": "images/HyparAddPropertyName.PNG"
        }
      },
      "is_incremental": false,
      "version": ""
    },
    {
      "type": "Resource",
      "source_relative_path": "images/HyparAreaOptions.png",
      "output": {
        "resource": {
          "relative_path": "images/HyparAreaOptions.png"
        }
      },
      "is_incremental": false,
      "version": ""
    },
    {
      "type": "Resource",
      "source_relative_path": "images/HyparAreaOutput.png",
      "output": {
        "resource": {
          "relative_path": "images/HyparAreaOutput.png"
        }
      },
      "is_incremental": false,
      "version": ""
    },
    {
      "type": "Resource",
      "source_relative_path": "images/HyparAreaResult2019.11.29.png",
      "output": {
        "resource": {
          "relative_path": "images/HyparAreaResult2019.11.29.png"
        }
      },
      "is_incremental": false,
      "version": ""
    },
    {
      "type": "Resource",
      "source_relative_path": "images/HyparCLIinstall2019.06.16.PNG",
      "output": {
        "resource": {
          "relative_path": "images/HyparCLIinstall2019.06.16.PNG"
        }
      },
      "is_incremental": false,
      "version": ""
    },
    {
      "type": "Resource",
      "source_relative_path": "images/HyparCardFlip2019.11.29.png",
      "output": {
        "resource": {
          "relative_path": "images/HyparCardFlip2019.11.29.png"
        }
      },
      "is_incremental": false,
      "version": ""
    },
    {
      "type": "Resource",
      "source_relative_path": "images/HyparEmptyWorkflow2019.11.29.png",
      "output": {
        "resource": {
          "relative_path": "images/HyparEmptyWorkflow2019.11.29.png"
        }
      },
      "is_incremental": false,
      "version": ""
    },
    {
      "type": "Resource",
      "source_relative_path": "images/HyparFunctionName2019.06.16.png",
      "output": {
        "resource": {
          "relative_path": "images/HyparFunctionName2019.06.16.png"
        }
      },
      "is_incremental": false,
      "version": ""
    },
    {
      "type": "Resource",
      "source_relative_path": "images/HyparFunctionNewLogin2019.06.16.png",
      "output": {
        "resource": {
          "relative_path": "images/HyparFunctionNewLogin2019.06.16.png"
        }
      },
      "is_incremental": false,
      "version": ""
    },
    {
      "type": "Resource",
      "source_relative_path": "images/HyparFunctionPublished2019.06.16.png",
      "output": {
        "resource": {
          "relative_path": "images/HyparFunctionPublished2019.06.16.png"
        }
      },
      "is_incremental": false,
      "version": ""
    },
    {
      "type": "Resource",
      "source_relative_path": "images/HyparHeight20Options.png",
      "output": {
        "resource": {
          "relative_path": "images/HyparHeight20Options.png"
        }
      },
      "is_incremental": false,
      "version": ""
    },
    {
      "type": "Resource",
      "source_relative_path": "images/HyparHeightInput2020.01.07.png",
      "output": {
        "resource": {
          "relative_path": "images/HyparHeightInput2020.01.07.png"
        }
      },
      "is_incremental": false,
      "version": ""
    },
    {
      "type": "Resource",
      "source_relative_path": "images/HyparHeightInputJSON2020.01.07.png",
      "output": {
        "resource": {
          "relative_path": "images/HyparHeightInputJSON2020.01.07.png"
        }
      },
      "is_incremental": false,
      "version": ""
    },
    {
      "type": "Resource",
      "source_relative_path": "images/HyparHeightUpdate.png",
      "output": {
        "resource": {
          "relative_path": "images/HyparHeightUpdate.png"
        }
      },
      "is_incremental": false,
      "version": ""
    },
    {
      "type": "Resource",
      "source_relative_path": "images/HyparInit2019.06.16.png",
      "output": {
        "resource": {
          "relative_path": "images/HyparInit2019.06.16.png"
        }
      },
      "is_incremental": false,
      "version": ""
    },
    {
      "type": "Resource",
      "source_relative_path": "images/HyparInitChange2020.01.07.png",
      "output": {
        "resource": {
          "relative_path": "images/HyparInitChange2020.01.07.png"
        }
      },
      "is_incremental": false,
      "version": ""
    },
    {
      "type": "Resource",
      "source_relative_path": "images/HyparInitCommand2019.06.16.png",
      "output": {
        "resource": {
          "relative_path": "images/HyparInitCommand2019.06.16.png"
        }
      },
      "is_incremental": false,
      "version": ""
    },
    {
      "type": "Resource",
      "source_relative_path": "images/HyparInputs2020.01.07.png",
      "output": {
        "resource": {
          "relative_path": "images/HyparInputs2020.01.07.png"
        }
      },
      "is_incremental": false,
      "version": ""
    },
    {
      "type": "Resource",
      "source_relative_path": "images/HyparInputsClass2019.06.16.png",
      "output": {
        "resource": {
          "relative_path": "images/HyparInputsClass2019.06.16.png"
        }
      },
      "is_incremental": false,
      "version": ""
    },
    {
      "type": "Resource",
      "source_relative_path": "images/HyparInputsClassJSON2020.01.07.png",
      "output": {
        "resource": {
          "relative_path": "images/HyparInputsClassJSON2020.01.07.png"
        }
      },
      "is_incremental": false,
      "version": ""
    },
    {
      "type": "Resource",
      "source_relative_path": "images/HyparIntro.png",
      "output": {
        "resource": {
          "relative_path": "images/HyparIntro.png"
        }
      },
      "is_incremental": false,
      "version": ""
    },
    {
      "type": "Resource",
      "source_relative_path": "images/HyparJSONCreate019.06.16.png",
      "output": {
        "resource": {
          "relative_path": "images/HyparJSONCreate019.06.16.png"
        }
      },
      "is_incremental": false,
      "version": ""
    },
    {
      "type": "Resource",
      "source_relative_path": "images/HyparJSONHeightMinMaxStep.PNG",
      "output": {
        "resource": {
          "relative_path": "images/HyparJSONHeightMinMaxStep.PNG"
        }
      },
      "is_incremental": false,
      "version": ""
    },
    {
      "type": "Resource",
      "source_relative_path": "images/HyparJSONOutputs.png",
      "output": {
        "resource": {
          "relative_path": "images/HyparJSONOutputs.png"
        }
      },
      "is_incremental": false,
      "version": ""
    },
    {
      "type": "Resource",
      "source_relative_path": "images/HyparLabels2.PNG",
      "output": {
        "resource": {
          "relative_path": "images/HyparLabels2.PNG"
        }
      },
      "is_incremental": false,
      "version": ""
    },
    {
      "type": "Resource",
      "source_relative_path": "images/HyparLabels3.png",
      "output": {
        "resource": {
          "relative_path": "images/HyparLabels3.png"
        }
      },
      "is_incremental": false,
      "version": ""
    },
    {
      "type": "Resource",
      "source_relative_path": "images/HyparLabels4.png",
      "output": {
        "resource": {
          "relative_path": "images/HyparLabels4.png"
        }
      },
      "is_incremental": false,
      "version": ""
    },
    {
      "type": "Resource",
      "source_relative_path": "images/HyparLanding2019.11.29.png",
      "output": {
        "resource": {
          "relative_path": "images/HyparLanding2019.11.29.png"
        }
      },
      "is_incremental": false,
      "version": ""
    },
    {
      "type": "Resource",
      "source_relative_path": "images/HyparLanding2020.11.16.png",
      "output": {
        "resource": {
          "relative_path": "images/HyparLanding2020.11.16.png"
        }
      },
      "is_incremental": false,
      "version": ""
    },
    {
      "type": "Resource",
      "source_relative_path": "images/HyparLogin2019.06.16.png",
      "output": {
        "resource": {
          "relative_path": "images/HyparLogin2019.06.16.png"
        }
      },
      "is_incremental": false,
      "version": ""
    },
    {
      "type": "Resource",
      "source_relative_path": "images/HyparNewNumericProperty.PNG",
      "output": {
        "resource": {
          "relative_path": "images/HyparNewNumericProperty.PNG"
        }
      },
      "is_incremental": false,
      "version": ""
    },
    {
      "type": "Resource",
      "source_relative_path": "images/HyparOpenVSCode.png",
      "output": {
        "resource": {
          "relative_path": "images/HyparOpenVSCode.png"
        }
      },
      "is_incremental": false,
      "version": ""
    },
    {
      "type": "Resource",
      "source_relative_path": "images/HyparOptions2019.11.29.png",
      "output": {
        "resource": {
          "relative_path": "images/HyparOptions2019.11.29.png"
        }
      },
      "is_incremental": false,
      "version": ""
    },
    {
      "type": "Resource",
      "source_relative_path": "images/HyparOutput2019.11.29.png",
      "output": {
        "resource": {
          "relative_path": "images/HyparOutput2019.11.29.png"
        }
      },
      "is_incremental": false,
      "version": ""
    },
    {
      "type": "Resource",
      "source_relative_path": "images/HyparOutputs2020.01.07.png",
      "output": {
        "resource": {
          "relative_path": "images/HyparOutputs2020.01.07.png"
        }
      },
      "is_incremental": false,
      "version": ""
    },
    {
      "type": "Resource",
      "source_relative_path": "images/HyparOutputsChanged.png",
      "output": {
        "resource": {
          "relative_path": "images/HyparOutputsChanged.png"
        }
      },
      "is_incremental": false,
      "version": ""
    },
    {
      "type": "Resource",
      "source_relative_path": "images/HyparPublish2019.06.16.png",
      "output": {
        "resource": {
          "relative_path": "images/HyparPublish2019.06.16.png"
        }
      },
      "is_incremental": false,
      "version": ""
    },
    {
      "type": "Resource",
      "source_relative_path": "images/HyparSRC2019.06.16.png",
      "output": {
        "resource": {
          "relative_path": "images/HyparSRC2019.06.16.png"
        }
      },
      "is_incremental": false,
      "version": ""
    },
    {
      "type": "Resource",
      "source_relative_path": "images/HyparSample20Options.png",
      "output": {
        "resource": {
          "relative_path": "images/HyparSample20Options.png"
        }
      },
      "is_incremental": false,
      "version": ""
    },
    {
      "type": "Resource",
      "source_relative_path": "images/HyparSignIn2019.06.16.png",
      "output": {
        "resource": {
          "relative_path": "images/HyparSignIn2019.06.16.png"
        }
      },
      "is_incremental": false,
      "version": ""
    },
    {
      "type": "Resource",
      "source_relative_path": "images/HyparSignUp2019.06.16.png",
      "output": {
        "resource": {
          "relative_path": "images/HyparSignUp2019.06.16.png"
        }
      },
      "is_incremental": false,
      "version": ""
    },
    {
      "type": "Resource",
      "source_relative_path": "images/HyparSignUpConfirm2019.06.16.png",
      "output": {
        "resource": {
          "relative_path": "images/HyparSignUpConfirm2019.06.16.png"
        }
      },
      "is_incremental": false,
      "version": ""
    },
    {
      "type": "Resource",
      "source_relative_path": "images/HyparSignUpEmail2019.06.16.png",
      "output": {
        "resource": {
          "relative_path": "images/HyparSignUpEmail2019.06.16.png"
        }
      },
      "is_incremental": false,
      "version": ""
    },
    {
      "type": "Resource",
      "source_relative_path": "images/HyparSignUpNotice2019.06.16.png",
      "output": {
        "resource": {
          "relative_path": "images/HyparSignUpNotice2019.06.16.png"
        }
      },
      "is_incremental": false,
      "version": ""
    },
    {
      "type": "Resource",
      "source_relative_path": "images/HyparSignUpNotice2020.11.16.png",
      "output": {
        "resource": {
          "relative_path": "images/HyparSignUpNotice2020.11.16.png"
        }
      },
      "is_incremental": false,
      "version": ""
    },
    {
      "type": "Resource",
      "source_relative_path": "images/HyparSignup2020.11.16.png",
      "output": {
        "resource": {
          "relative_path": "images/HyparSignup2020.11.16.png"
        }
      },
      "is_incremental": false,
      "version": ""
    },
    {
      "type": "Resource",
      "source_relative_path": "images/HyparSignupComplete2020.11.16.png",
      "output": {
        "resource": {
          "relative_path": "images/HyparSignupComplete2020.11.16.png"
        }
      },
      "is_incremental": false,
      "version": ""
    },
    {
      "type": "Resource",
      "source_relative_path": "images/HyparStartFunctionCreate2019.06.16.png",
      "output": {
        "resource": {
          "relative_path": "images/HyparStartFunctionCreate2019.06.16.png"
        }
      },
      "is_incremental": false,
      "version": ""
    },
    {
      "type": "Resource",
      "source_relative_path": "images/HyparStartFunctionLabels1.PNG",
      "output": {
        "resource": {
          "relative_path": "images/HyparStartFunctionLabels1.PNG"
        }
      },
      "is_incremental": false,
      "version": ""
    },
    {
      "type": "Resource",
      "source_relative_path": "images/HyparStartFunctionTests2019.06.16.PNG",
      "output": {
        "resource": {
          "relative_path": "images/HyparStartFunctionTests2019.06.16.PNG"
        }
      },
      "is_incremental": false,
      "version": ""
    },
    {
      "type": "Resource",
      "source_relative_path": "images/HyparStarter20Height2020.01.07.png",
      "output": {
        "resource": {
          "relative_path": "images/HyparStarter20Height2020.01.07.png"
        }
      },
      "is_incremental": false,
      "version": ""
    },
    {
      "type": "Resource",
      "source_relative_path": "images/HyparStarterFolder2019.06.16.png",
      "output": {
        "resource": {
          "relative_path": "images/HyparStarterFolder2019.06.16.png"
        }
      },
      "is_incremental": false,
      "version": ""
    },
    {
      "type": "Resource",
      "source_relative_path": "images/HyparStarterFunction2019.11.29.png",
      "output": {
        "resource": {
          "relative_path": "images/HyparStarterFunction2019.11.29.png"
        }
      },
      "is_incremental": false,
      "version": ""
    },
    {
      "type": "Resource",
      "source_relative_path": "images/HyparStarterFunctionFirstRun2019.11.29.png",
      "output": {
        "resource": {
          "relative_path": "images/HyparStarterFunctionFirstRun2019.11.29.png"
        }
      },
      "is_incremental": false,
      "version": ""
    },
    {
      "type": "Resource",
      "source_relative_path": "images/HyparStarterHeight2019.11.29.png",
      "output": {
        "resource": {
          "relative_path": "images/HyparStarterHeight2019.11.29.png"
        }
      },
      "is_incremental": false,
      "version": ""
    },
    {
      "type": "Resource",
      "source_relative_path": "images/HyparVSCodeHome.png",
      "output": {
        "resource": {
          "relative_path": "images/HyparVSCodeHome.png"
        }
      },
      "is_incremental": false,
      "version": ""
    },
    {
      "type": "Resource",
      "source_relative_path": "images/HyparWorkflows2019.11.29.png",
      "output": {
        "resource": {
          "relative_path": "images/HyparWorkflows2019.11.29.png"
        }
      },
      "is_incremental": false,
      "version": ""
    },
    {
      "type": "Resource",
      "source_relative_path": "images/Insert.png",
      "output": {
        "resource": {
          "relative_path": "images/Insert.png"
        }
      },
      "is_incremental": false,
      "version": ""
    },
    {
      "type": "Resource",
      "source_relative_path": "images/Loaded Function from GH.png",
      "output": {
        "resource": {
          "relative_path": "images/Loaded Function from GH.png"
        }
      },
      "is_incremental": false,
      "version": ""
    },
    {
      "type": "Resource",
      "source_relative_path": "images/Loading Function Details.png",
      "output": {
        "resource": {
          "relative_path": "images/Loading Function Details.png"
        }
      },
      "is_incremental": false,
      "version": ""
    },
    {
      "type": "Resource",
      "source_relative_path": "images/MeshElement.png",
      "output": {
        "resource": {
          "relative_path": "images/MeshElement.png"
        }
      },
      "is_incremental": false,
      "version": ""
    },
    {
      "type": "Resource",
      "source_relative_path": "images/Model Dependency.png",
      "output": {
        "resource": {
          "relative_path": "images/Model Dependency.png"
        }
      },
      "is_incremental": false,
      "version": ""
    },
    {
      "type": "Resource",
      "source_relative_path": "images/Model Output.png",
      "output": {
        "resource": {
          "relative_path": "images/Model Output.png"
        }
      },
      "is_incremental": false,
      "version": ""
    },
    {
      "type": "Resource",
      "source_relative_path": "images/New Function.png",
      "output": {
        "resource": {
          "relative_path": "images/New Function.png"
        }
      },
      "is_incremental": false,
      "version": ""
    },
    {
      "type": "Resource",
      "source_relative_path": "images/New Grasshopper Function.png",
      "output": {
        "resource": {
          "relative_path": "images/New Grasshopper Function.png"
        }
      },
      "is_incremental": false,
      "version": ""
    },
    {
      "type": "Resource",
      "source_relative_path": "images/New Workflow.png",
      "output": {
        "resource": {
          "relative_path": "images/New Workflow.png"
        }
      },
      "is_incremental": false,
      "version": ""
    },
    {
      "type": "Resource",
      "source_relative_path": "images/OutputAndTypes.png",
      "output": {
        "resource": {
          "relative_path": "images/OutputAndTypes.png"
        }
      },
      "is_incremental": false,
      "version": ""
    },
    {
      "type": "Resource",
      "source_relative_path": "images/PossibleElements.png",
      "output": {
        "resource": {
          "relative_path": "images/PossibleElements.png"
        }
      },
      "is_incremental": false,
      "version": ""
    },
    {
      "type": "Resource",
      "source_relative_path": "images/Representation.png",
      "output": {
        "resource": {
          "relative_path": "images/Representation.png"
        }
      },
      "is_incremental": false,
      "version": ""
    },
    {
      "type": "Resource",
      "source_relative_path": "images/RevitHyparAddin.png",
      "output": {
        "resource": {
          "relative_path": "images/RevitHyparAddin.png"
        }
      },
      "is_incremental": false,
      "version": ""
    },
    {
      "type": "Resource",
      "source_relative_path": "images/RevitHyparAddinFromHypar.png",
      "output": {
        "resource": {
          "relative_path": "images/RevitHyparAddinFromHypar.png"
        }
      },
      "is_incremental": false,
      "version": ""
    },
    {
      "type": "Resource",
      "source_relative_path": "images/RevitHyparAddinHub.png",
      "output": {
        "resource": {
          "relative_path": "images/RevitHyparAddinHub.png"
        }
      },
      "is_incremental": false,
      "version": ""
    },
    {
      "type": "Resource",
      "source_relative_path": "images/RevitHyparAddinToHypar.png",
      "output": {
        "resource": {
          "relative_path": "images/RevitHyparAddinToHypar.png"
        }
      },
      "is_incremental": false,
      "version": ""
    },
    {
      "type": "Resource",
      "source_relative_path": "images/UpdateFunction.png",
      "output": {
        "resource": {
          "relative_path": "images/UpdateFunction.png"
        }
      },
      "is_incremental": false,
      "version": ""
    },
    {
      "type": "Resource",
      "source_relative_path": "images/Your Functions With GH.png",
      "output": {
        "resource": {
          "relative_path": "images/Your Functions With GH.png"
        }
      },
      "is_incremental": false,
      "version": ""
    },
    {
      "type": "Resource",
      "source_relative_path": "images/Your Functions.png",
      "output": {
        "resource": {
          "relative_path": "images/Your Functions.png"
        }
      },
      "is_incremental": false,
      "version": ""
    },
    {
      "type": "Resource",
      "source_relative_path": "images/add-color.png",
      "output": {
        "resource": {
          "relative_path": "images/add-color.png"
        }
      },
      "is_incremental": false,
      "version": ""
    },
    {
      "type": "Resource",
      "source_relative_path": "images/add-output.png",
      "output": {
        "resource": {
          "relative_path": "images/add-output.png"
        }
      },
      "is_incremental": false,
      "version": ""
    },
    {
      "type": "Resource",
      "source_relative_path": "images/add-thumbnail.gif",
      "output": {
        "resource": {
          "relative_path": "images/add-thumbnail.gif"
        }
      },
      "is_incremental": false,
      "version": ""
    },
    {
      "type": "Resource",
      "source_relative_path": "images/alternatives-btn.png",
      "output": {
        "resource": {
          "relative_path": "images/alternatives-btn.png"
        }
      },
      "is_incremental": false,
      "version": ""
    },
    {
      "type": "Resource",
      "source_relative_path": "images/copy-run-to-cb.gif",
      "output": {
        "resource": {
          "relative_path": "images/copy-run-to-cb.gif"
        }
      },
      "is_incremental": false,
      "version": ""
    },
    {
      "type": "Resource",
      "source_relative_path": "images/copy-to-clipboard.png",
      "output": {
        "resource": {
          "relative_path": "images/copy-to-clipboard.png"
        }
      },
      "is_incremental": false,
      "version": ""
    },
    {
      "type": "Resource",
      "source_relative_path": "images/custom schema setup.png",
      "output": {
        "resource": {
          "relative_path": "images/custom schema setup.png"
        }
      },
      "is_incremental": false,
      "version": ""
    },
    {
      "type": "Resource",
      "source_relative_path": "images/delete-function.png",
      "output": {
        "resource": {
          "relative_path": "images/delete-function.png"
        }
      },
      "is_incremental": false,
      "version": ""
    },
    {
      "type": "Resource",
      "source_relative_path": "images/edit-inputs.png",
      "output": {
        "resource": {
          "relative_path": "images/edit-inputs.png"
        }
      },
      "is_incremental": false,
      "version": ""
    },
    {
      "type": "Resource",
      "source_relative_path": "images/empty-workflow.png",
      "output": {
        "resource": {
          "relative_path": "images/empty-workflow.png"
        }
      },
      "is_incremental": false,
      "version": ""
    },
    {
      "type": "Resource",
      "source_relative_path": "images/first-run.png",
      "output": {
        "resource": {
          "relative_path": "images/first-run.png"
        }
      },
      "is_incremental": false,
      "version": ""
    },
    {
      "type": "Resource",
      "source_relative_path": "images/function-details.png",
      "output": {
        "resource": {
          "relative_path": "images/function-details.png"
        }
      },
      "is_incremental": false,
      "version": ""
    },
    {
      "type": "Resource",
      "source_relative_path": "images/grasshopper-pt-1-complete.png",
      "output": {
        "resource": {
          "relative_path": "images/grasshopper-pt-1-complete.png"
        }
      },
      "is_incremental": false,
      "version": ""
    },
    {
      "type": "Resource",
      "source_relative_path": "images/hypar-install.png",
      "output": {
        "resource": {
          "relative_path": "images/hypar-install.png"
        }
      },
      "is_incremental": false,
      "version": ""
    },
    {
      "type": "Resource",
      "source_relative_path": "images/hypar-json-new-bits.png",
      "output": {
        "resource": {
          "relative_path": "images/hypar-json-new-bits.png"
        }
      },
      "is_incremental": false,
      "version": ""
    },
    {
      "type": "Resource",
      "source_relative_path": "images/hypar-json.png",
      "output": {
        "resource": {
          "relative_path": "images/hypar-json.png"
        }
      },
      "is_incremental": false,
      "version": ""
    },
    {
      "type": "Resource",
      "source_relative_path": "images/hypar-new-fid.png",
      "output": {
        "resource": {
          "relative_path": "images/hypar-new-fid.png"
        }
      },
      "is_incremental": false,
      "version": ""
    },
    {
      "type": "Resource",
      "source_relative_path": "images/hypar-publish.png",
      "output": {
        "resource": {
          "relative_path": "images/hypar-publish.png"
        }
      },
      "is_incremental": false,
      "version": ""
    },
    {
      "type": "Resource",
      "source_relative_path": "images/hypar_logo.png",
      "output": {
        "resource": {
          "relative_path": "images/hypar_logo.png"
        }
      },
      "is_incremental": false,
      "version": ""
    },
    {
      "type": "Resource",
      "source_relative_path": "images/hypar_logo.svg",
      "output": {
        "resource": {
          "relative_path": "images/hypar_logo.svg"
        }
      },
      "is_incremental": false,
      "version": ""
    },
    {
      "type": "Resource",
      "source_relative_path": "images/hypar_sign-in.png",
      "output": {
        "resource": {
          "relative_path": "images/hypar_sign-in.png"
        }
      },
      "is_incremental": false,
      "version": ""
    },
    {
      "type": "Resource",
      "source_relative_path": "images/kindsOfElements.png",
      "output": {
        "resource": {
          "relative_path": "images/kindsOfElements.png"
        }
      },
      "is_incremental": false,
      "version": ""
    },
    {
      "type": "Resource",
      "source_relative_path": "images/mass-with-void.png",
      "output": {
        "resource": {
          "relative_path": "images/mass-with-void.png"
        }
      },
      "is_incremental": false,
      "version": ""
    },
    {
      "type": "Resource",
      "source_relative_path": "images/method-add-mass.png",
      "output": {
        "resource": {
          "relative_path": "images/method-add-mass.png"
        }
      },
      "is_incremental": false,
      "version": ""
    },
    {
      "type": "Resource",
      "source_relative_path": "images/method-add-rectangle.png",
      "output": {
        "resource": {
          "relative_path": "images/method-add-rectangle.png"
        }
      },
      "is_incremental": false,
      "version": ""
    },
    {
      "type": "Resource",
      "source_relative_path": "images/method-add-to-model.png",
      "output": {
        "resource": {
          "relative_path": "images/method-add-to-model.png"
        }
      },
      "is_incremental": false,
      "version": ""
    },
    {
      "type": "Resource",
      "source_relative_path": "images/method-add-volume.png",
      "output": {
        "resource": {
          "relative_path": "images/method-add-volume.png"
        }
      },
      "is_incremental": false,
      "version": ""
    },
    {
      "type": "Resource",
      "source_relative_path": "images/new-function-2.png",
      "output": {
        "resource": {
          "relative_path": "images/new-function-2.png"
        }
      },
      "is_incremental": false,
      "version": ""
    },
    {
      "type": "Resource",
      "source_relative_path": "images/new-function.png",
      "output": {
        "resource": {
          "relative_path": "images/new-function.png"
        }
      },
      "is_incremental": false,
      "version": ""
    },
    {
      "type": "Resource",
      "source_relative_path": "images/permissions.png",
      "output": {
        "resource": {
          "relative_path": "images/permissions.png"
        }
      },
      "is_incremental": false,
      "version": ""
    },
    {
      "type": "Resource",
      "source_relative_path": "images/project-structure.png",
      "output": {
        "resource": {
          "relative_path": "images/project-structure.png"
        }
      },
      "is_incremental": false,
      "version": ""
    },
    {
      "type": "Resource",
      "source_relative_path": "images/ready-btn.gif",
      "output": {
        "resource": {
          "relative_path": "images/ready-btn.gif"
        }
      },
      "is_incremental": false,
      "version": ""
    },
    {
      "type": "Resource",
      "source_relative_path": "images/settings-and-alternatives.png",
      "output": {
        "resource": {
          "relative_path": "images/settings-and-alternatives.png"
        }
      },
      "is_incremental": false,
      "version": ""
    },
    {
      "type": "Resource",
      "source_relative_path": "images/show-alternatives.png",
      "output": {
        "resource": {
          "relative_path": "images/show-alternatives.png"
        }
      },
      "is_incremental": false,
      "version": ""
    },
    {
      "type": "Resource",
      "source_relative_path": "images/simple box definition.png",
      "output": {
        "resource": {
          "relative_path": "images/simple box definition.png"
        }
      },
      "is_incremental": false,
      "version": ""
    },
    {
      "type": "Resource",
      "source_relative_path": "images/simple-box-def.png",
      "output": {
        "resource": {
          "relative_path": "images/simple-box-def.png"
        }
      },
      "is_incremental": false,
      "version": ""
    },
    {
      "type": "Resource",
      "source_relative_path": "images/starter-function.png",
      "output": {
        "resource": {
          "relative_path": "images/starter-function.png"
        }
      },
      "is_incremental": false,
      "version": ""
    },
    {
      "type": "Resource",
      "source_relative_path": "images/test-a-local-function.png",
      "output": {
        "resource": {
          "relative_path": "images/test-a-local-function.png"
        }
      },
      "is_incremental": false,
      "version": ""
    },
    {
      "type": "Resource",
      "source_relative_path": "images/typefilter.png",
      "output": {
        "resource": {
          "relative_path": "images/typefilter.png"
        }
      },
      "is_incremental": false,
      "version": ""
    },
    {
      "type": "Resource",
      "source_relative_path": "images/wizard-step-1.png",
      "output": {
        "resource": {
          "relative_path": "images/wizard-step-1.png"
        }
      },
      "is_incremental": false,
      "version": ""
    },
    {
      "type": "Resource",
      "source_relative_path": "images/wizard-step-2.png",
      "output": {
        "resource": {
          "relative_path": "images/wizard-step-2.png"
        }
      },
      "is_incremental": false,
      "version": ""
    },
    {
      "type": "Resource",
      "source_relative_path": "images/wizard-step-4.png",
      "output": {
        "resource": {
          "relative_path": "images/wizard-step-4.png"
        }
      },
      "is_incremental": false,
      "version": ""
    },
    {
      "type": "Resource",
      "source_relative_path": "images/wizard-step-5.png",
      "output": {
        "resource": {
          "relative_path": "images/wizard-step-5.png"
        }
      },
      "is_incremental": false,
      "version": ""
    },
    {
      "type": "Resource",
      "source_relative_path": "images/workflow-w-color.png",
      "output": {
        "resource": {
          "relative_path": "images/workflow-w-color.png"
        }
      },
      "is_incremental": false,
      "version": ""
    },
    {
      "type": "Conceptual",
      "source_relative_path": "index.md",
      "output": {
        ".html": {
          "relative_path": "index.html",
          "hash": "Boh0q7T+vi90KoQYh+0gcQ=="
        }
      },
      "is_incremental": false,
      "version": ""
    },
    {
      "type": "Resource",
      "source_relative_path": "js/GLTFLoader.js",
      "output": {
        "resource": {
          "relative_path": "js/GLTFLoader.js"
        }
      },
      "is_incremental": false,
      "version": ""
    },
    {
      "type": "Resource",
      "source_relative_path": "js/OrbitControls.js",
      "output": {
        "resource": {
          "relative_path": "js/OrbitControls.js"
        }
      },
      "is_incremental": false,
      "version": ""
    },
    {
      "type": "Resource",
      "source_relative_path": "js/three.js",
      "output": {
        "resource": {
          "relative_path": "js/three.js"
        }
      },
      "is_incremental": false,
      "version": ""
    },
    {
      "type": "Toc",
      "source_relative_path": "toc.yml",
      "output": {
        ".html": {
          "relative_path": "toc.html",
          "hash": "sqYfyO/luF/gvFzDHZ7z4Q=="
        }
      },
      "is_incremental": false,
      "version": ""
    }
  ],
  "incremental_info": [
    {
      "status": {
        "can_incremental": false,
        "details": "Disable incremental build by force rebuild option.",
        "incrementalPhase": "build",
        "total_file_count": 0,
        "skipped_file_count": 0,
        "full_build_reason_code": "ForceRebuild"
      },
      "processors": {
        "ConceptualDocumentProcessor": {
          "can_incremental": false,
          "incrementalPhase": "build",
          "total_file_count": 11,
          "skipped_file_count": 0
        },
        "ManagedReferenceDocumentProcessor": {
          "can_incremental": false,
          "incrementalPhase": "build",
          "total_file_count": 155,
          "skipped_file_count": 0
        },
        "ResourceDocumentProcessor": {
          "can_incremental": false,
          "details": "Processor ResourceDocumentProcessor cannot support incremental build because the processor doesn't implement ISupportIncrementalDocumentProcessor interface.",
          "incrementalPhase": "build",
          "total_file_count": 0,
          "skipped_file_count": 0
        },
        "TocDocumentProcessor": {
          "can_incremental": false,
          "details": "Processor TocDocumentProcessor cannot support incremental build because the processor doesn't implement ISupportIncrementalDocumentProcessor interface.",
          "incrementalPhase": "build",
          "total_file_count": 0,
          "skipped_file_count": 0
        }
      }
    },
    {
      "status": {
        "can_incremental": false,
        "details": "Cannot support incremental post processing, the reason is: should not trace intermediate info.",
        "incrementalPhase": "postProcessing",
        "total_file_count": 0,
        "skipped_file_count": 0
      },
      "processors": {}
    }
  ],
  "version_info": {},
  "groups": [
    {
      "xrefmap": "xrefmap.yml"
    }
  ]
}<|MERGE_RESOLUTION|>--- conflicted
+++ resolved
@@ -526,11 +526,7 @@
       "output": {
         ".html": {
           "relative_path": "api/Elements.ContentCatalog.html",
-<<<<<<< HEAD
-          "hash": "we7tk0CJIDqu9Og4l2XsLQ=="
-=======
           "hash": "+/GNCPyNAzfFGIaF/5F1Dw=="
->>>>>>> 256406da
         }
       },
       "is_incremental": false,
@@ -542,11 +538,7 @@
       "output": {
         ".html": {
           "relative_path": "api/Elements.ContentElement.html",
-<<<<<<< HEAD
-          "hash": "24u4oGXNndsOaaIMhaKuuA=="
-=======
           "hash": "oE2kXyuGNcHsqPzt89qTdg=="
->>>>>>> 256406da
         }
       },
       "is_incremental": false,
@@ -822,11 +814,7 @@
       "output": {
         ".html": {
           "relative_path": "api/Elements.Geometry.BBox3.html",
-<<<<<<< HEAD
-          "hash": "EfO/vVhLXWj7mrFYJgfRjQ=="
-=======
           "hash": "Gwr99095qryXS2UMc5KPug=="
->>>>>>> 256406da
         }
       },
       "is_incremental": false,
