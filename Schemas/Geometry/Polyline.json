{
<<<<<<< HEAD
    "$id": "https://raw.githubusercontent.com/hypar-io/Elements/representation-add-representations/Schemas/Geometry/Polyline.json",
=======
    "$id": "https://raw.githubusercontent.com/hypar-io/Elements/master/Schemas/Geometry/Polyline.json",
>>>>>>> 7c8de1c8
    "$schema": "http://json-schema.org/draft-07/schema#",
    "title": "Polyline",
    "x-namespace": "Elements.Geometry",
    "type": [
        "object",
        "null"
    ],
    "description": "A continuous set of lines.",
    "allOf": [
        {
<<<<<<< HEAD
            "$ref": "https://raw.githubusercontent.com/hypar-io/Elements/representation-add-representations/Schemas/Geometry/Curve.json"
=======
            "$ref": "https://raw.githubusercontent.com/hypar-io/Elements/master/Schemas/Geometry/Curve.json"
>>>>>>> 7c8de1c8
        }
    ],
    "required": [
        "Vertices"
    ],
    "properties": {
        "Vertices": {
            "type": "array",
            "items": {
<<<<<<< HEAD
                "$ref": "https://raw.githubusercontent.com/hypar-io/Elements/representation-add-representations/Schemas/Geometry/Vector3.json"
=======
                "$ref": "https://raw.githubusercontent.com/hypar-io/Elements/master/Schemas/Geometry/Vector3.json"
>>>>>>> 7c8de1c8
            },
            "minItems": 2,
            "description": "The vertices of the polygon."
        }
    },
    "additionalProperties": false
}<|MERGE_RESOLUTION|>--- conflicted
+++ resolved
@@ -1,9 +1,5 @@
 {
-<<<<<<< HEAD
-    "$id": "https://raw.githubusercontent.com/hypar-io/Elements/representation-add-representations/Schemas/Geometry/Polyline.json",
-=======
     "$id": "https://raw.githubusercontent.com/hypar-io/Elements/master/Schemas/Geometry/Polyline.json",
->>>>>>> 7c8de1c8
     "$schema": "http://json-schema.org/draft-07/schema#",
     "title": "Polyline",
     "x-namespace": "Elements.Geometry",
@@ -14,11 +10,7 @@
     "description": "A continuous set of lines.",
     "allOf": [
         {
-<<<<<<< HEAD
-            "$ref": "https://raw.githubusercontent.com/hypar-io/Elements/representation-add-representations/Schemas/Geometry/Curve.json"
-=======
             "$ref": "https://raw.githubusercontent.com/hypar-io/Elements/master/Schemas/Geometry/Curve.json"
->>>>>>> 7c8de1c8
         }
     ],
     "required": [
@@ -28,11 +20,7 @@
         "Vertices": {
             "type": "array",
             "items": {
-<<<<<<< HEAD
-                "$ref": "https://raw.githubusercontent.com/hypar-io/Elements/representation-add-representations/Schemas/Geometry/Vector3.json"
-=======
                 "$ref": "https://raw.githubusercontent.com/hypar-io/Elements/master/Schemas/Geometry/Vector3.json"
->>>>>>> 7c8de1c8
             },
             "minItems": 2,
             "description": "The vertices of the polygon."
