--- conflicted
+++ resolved
@@ -9,27 +9,21 @@
 - `Identity.AddOverrideIdentity`
 - `Material.NormalTexture`
 - `Polygon.PointInternal()`
-<<<<<<< HEAD
 - `Polygon.Split(Polyline)`
 - `Profile.Split(IEnumerable<Profile>, Polyline p)`
-=======
 - `SHSProfile`
 - `SHSProfileFactory`
 - `RHSProfile`
 - `RHSProfileFactory`
->>>>>>> a9cb88da
 
 ### Changed
 - `Elements.DirectionalLight` now inherits from `Elements.Light`.
 - `Spatial.WebMercatorProjection.GetTileSizeMeters` produces a much more accurate result and requires a latitude.
 - Adding glb elements to a model uses a cache rather than fetching the stream every time.
-<<<<<<< HEAD
 - `Profile.Split()` uses an improved algorithm, and the gap options are removed as they are no longer necessary.
-=======
 - `ProfileServer` is now `ProfileFactory`
 - `WideFlangeProfileServer` is now `WideFlangeProfileFactory`
 - `HSSPipeProfileServer` is now `HSSPipeProfileFactory`
->>>>>>> a9cb88da
 
 ## 0.8.3
 
