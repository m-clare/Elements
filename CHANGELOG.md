--- conflicted
+++ resolved
@@ -3,15 +3,11 @@
 ## 0.8.5
 
 ### Added
-<<<<<<< HEAD
+- `Grid2d.ToModelCurves()`
 - Alpha release of `Hypar.Elements.Components`
 ### Changed
 
 ### Fixed
-=======
-- `Grid2d.ToModelCurves()`
-
->>>>>>> 01a92269
 ## 0.8.4
 
 ### Added
