--- conflicted
+++ resolved
@@ -4,12 +4,9 @@
 
 ### Added
 - `Grid2d.ToModelCurves()`
-<<<<<<< HEAD
 - Alpha release of `Hypar.Elements.Components`
-### Changed
-=======
 - `Polyline.OffsetOnSide`
->>>>>>> 15118e7c
+### Changed
 
 ### Fixed
 ## 0.8.4
