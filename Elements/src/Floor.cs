--- conflicted
+++ resolved
@@ -3,6 +3,7 @@
 using Elements.Geometry.Solids;
 using System.Collections.Generic;
 using Newtonsoft.Json;
+using Elements.Interfaces;
 
 namespace Elements
 {
@@ -12,12 +13,7 @@
     /// <example>
     /// [!code-csharp[Main](../../Elements/test/FloorTests.cs?name=example)]
     /// </example>
-<<<<<<< HEAD
-    [UserElement]
-    public class Floor : GeometricElement
-=======
     public class Floor : GeometricElement, IHasOpenings
->>>>>>> 929d68f6
     {
         /// <summary>
         /// The elevation from which the floor is extruded.
