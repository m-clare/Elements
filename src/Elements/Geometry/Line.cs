using Elements.Geometry.Interfaces;
using System;
using System.Collections.Generic;
using System.Linq;

namespace Elements.Geometry
{
    /// <summary>
    /// A linear curve between two points.
    /// </summary>
    /// <example>
    /// [!code-csharp[Main](../../test/Elements.Tests/LineTests.cs?name=example)]
    /// </example>
    public partial class Line : Curve, IEquatable<Line>
    {
        /// <summary>
        /// Calculate the length of the line.
        /// </summary>
        public override double Length()
        {
            return this.Start.DistanceTo(this.End);
        }

        /// <summary>
        /// Create a line of one unit length along the X axis.
        /// </summary>
        public Line()
        {
            this.Start = Vector3.Origin;
            this.End = new Vector3(1, 0, 0);
        }

        /// <summary>
        /// Construct a line of length from a start along direction.
        /// </summary>
        /// <param name="start"></param>
        /// <param name="direction"></param>
        /// <param name="length"></param>
        public Line(Vector3 start, Vector3 direction, double length)
        {
            this.Start = start;
            this.End = start + direction.Unitized() * length;
        }

        /// <summary>
        /// Get a transform whose XY plane is perpendicular to the curve, and whose
        /// positive Z axis points along the curve.
        /// </summary>
        /// <param name="u">The parameter along the Line, between 0.0 and 1.0, at which to calculate the Transform.</param>
        /// <returns>A transform.</returns>
        public override Transform TransformAt(double u)
        {
            return new Transform(PointAt(u), (this.Start - this.End).Unitized());
        }

        /// <summary>
        /// Get a point along the line at parameter u.
        /// </summary>
        /// <param name="u"></param>
        /// <returns>A point on the curve at parameter u.</returns>
        public override Vector3 PointAt(double u)
        {
            if (u == 0.0)
            {
                return this.Start;
            }

            if (u == 1.0)
            {
                return this.End;
            }

            if (u > 1.0 || u < 0.0)
            {
                throw new Exception("The parameter t must be between 0.0 and 1.0.");
            }
            var offset = this.Length() * u;
            return this.Start + offset * this.Direction();
        }

        /// <summary>
        /// Construct a transformed copy of this Curve.
        /// </summary>
        /// <param name="transform">The transform to apply.</param>
        public override Curve Transformed(Transform transform)
        {
            return TransformedLine(transform);
        }

        /// <summary>
        /// Construct a transformed copy of this Line.
        /// </summary>
        /// <param name="transform">The transform to apply.</param>
        public Line TransformedLine(Transform transform)
        {
            return new Line(transform.OfPoint(this.Start), transform.OfPoint(this.End));
        }

        /// <summary>
        /// Get a new line that is the reverse of the original line.
        /// </summary>
        public Line Reversed()
        {
            return new Line(End, Start);
        }

        /// <summary>
        /// Thicken a line by the specified amount.
        /// </summary>
        /// <param name="amount">The amount to thicken the line.</param>
        public Polygon Thicken(double amount)
        {
            if (Start.Z != End.Z)
            {
                throw new Exception("The line could not be thickened. Only lines with their start and end at the same elevation can be thickened.");
            }

            var offsetN = this.Direction().Cross(Vector3.ZAxis);
            var a = this.Start + (offsetN * (amount / 2));
            var b = this.End + (offsetN * (amount / 2));
            var c = this.End - (offsetN * (amount / 2));
            var d = this.Start - (offsetN * (amount / 2));
            return new Polygon(new[] { a, b, c, d });
        }

        /// <summary>
        /// Is this line equal to the provided line?
        /// </summary>
        /// <param name="other">The target line.</param>
        /// <returns>True if the start and end points of the lines are equal, otherwise false.</returns>
        public bool Equals(Line other)
        {
            if (other == null)
            {
                return false;
            }
            return this.Start.Equals(other.Start) && this.End.Equals(other.End);
        }

        /// <summary>
        /// Get the hash code for the line.
        /// </summary>
        /// <returns></returns>
        public override int GetHashCode()
        {
            return new[] { this.Start, this.End }.GetHashCode();
        }

        /// <summary>
        /// Intersect this line with the specified plane 
        /// </summary>
        /// <param name="p">The plane.</param>
        /// <param name="result">The location of intersection.</param>
        /// <param name="infinite">If true, line will be treated as infinite. (False by default)</param>
        /// <returns>True if the line intersects the plane, false if no intersection occurs.</returns>
        public bool Intersects(Plane p, out Vector3 result, bool infinite = false)
        {
            var rayIntersects = new Ray(Start, Direction()).Intersects(p, out Vector3 location, out double t);
            if (rayIntersects)
            {
                if (infinite || t <= Length())
                {
                    result = location;
                    return true;
                }
            }
            else if (infinite)
            {
                var rayIntersectsBackwards = new Ray(End, Direction().Negate()).Intersects(p, out Vector3 location2, out double t2);
                if (rayIntersectsBackwards)
                {
                    result = location2;
                    return true;
                }
            }
            result = default(Vector3);
            return false;
        }

        /// <summary>
        /// Does this line intersect the provided line in 2D?
        /// </summary>
        /// <param name="l"></param>
        /// <returns>Return true if the lines intersect, 
        /// false if the lines have coincident vertices or do not intersect.</returns>
        public bool Intersects2D(Line l)
        {
            var a = Vector3.CCW(this.Start, this.End, l.Start) * Vector3.CCW(this.Start, this.End, l.End);
            var b = Vector3.CCW(l.Start, l.End, this.Start) * Vector3.CCW(l.Start, l.End, this.End);
            if (IsAlmostZero(a) || a > Vector3.EPSILON) return false;
            if (IsAlmostZero(b) || b > Vector3.EPSILON) return false;
            return true;
        }

        /// <summary>
        /// Does this line intersect the provided line in 3D?
        /// </summary>
        /// <param name="l"></param>
        /// <param name="result"></param>
        /// <param name="infinite">Treat the lines as infinite?</param>
        /// <param name="includeEnds">If the end of one line lies exactly on the other, count it as an intersection?</param>
        /// <returns>True if the lines intersect, false if they are fully collinear or do not intersect.</returns>
        public bool Intersects(Line l, out Vector3 result, bool infinite = false, bool includeEnds = false)
        {
            // check if two lines are parallel
            if (Direction().IsParallelTo(l.Direction()))
            {
                result = default(Vector3);
                return false;
            }
            // construct a plane through this line and the start or end of the other line
            Plane plane;
            Vector3 testpoint;
            if (!(new[] { Start, End, l.Start }).AreCollinear())
            {
                plane = new Plane(Start, End, l.Start);
                testpoint = l.End;

            } // this only occurs in the rare case that the start point of the other line is collinear with this line (still need to generate a plane)
            else if (!(new[] { Start, End, l.End }).AreCollinear())
            {
                plane = new Plane(Start, End, l.End);
                testpoint = l.Start;
            }
            else // they're collinear (this shouldn't occur since it should be caught by the parallel test)
            {
                result = default(Vector3);
                return false;
            }

            // check if the fourth point is in the same plane as the other 3
            if (Math.Abs(plane.SignedDistanceTo(testpoint)) > Vector3.EPSILON)
            {
                result = default(Vector3);
                return false;
            }

            // at this point they're not parallel, and they lie in the same plane, so we know they intersect, we just don't know where.
            // construct a plane 
            var normal = l.Direction().Cross(plane.Normal);
            Plane intersectionPlane = new Plane(l.Start, normal);
<<<<<<< HEAD
            if (Intersects(intersectionPlane, out Vector3 planeIntersectionResult, true)) // does the line intersect the plane? 
            {
                if (infinite || (l.PointOnLine(planeIntersectionResult, includeEnds) && PointOnLine(planeIntersectionResult, includeEnds)))
                {
                    result = planeIntersectionResult;
=======
            if (Intersects(intersectionPlane, out Vector3 planeIntersectionResult, infinite)) // does the line intersect the plane? 
            {
                if (l.PointOnLine(planeIntersectionResult))
                {
                    result = planeIntersectionResult;

>>>>>>> 7b805c69
                    return true;
                }

            }
            result = default(Vector3);
            return false;
        }

        private bool IsAlmostZero(double a)
        {
            return Math.Abs(a) < Vector3.EPSILON;
        }

        /// <summary>
        /// Get the bounding box for this line.
        /// </summary>
        /// <returns>A bounding box for this line.</returns>
        public override BBox3 Bounds()
        {
            if (this.Start < this.End)
            {
                return new BBox3(this.Start, this.End);
            }
            else
            {
                return new BBox3(this.End, this.Start);
            }
        }

        /// <summary>
        /// A normalized vector representing the direction of the line.
        /// </summary>
        public Vector3 Direction()
        {
            return (this.End - this.Start).Unitized();
        }

        /// <summary>
        /// Test if a point lies within this line segment
        /// </summary>
<<<<<<< HEAD
        /// <param name="point">The point to test.</param>
        /// <param name="includeEnds">Consider a point at the endpoint as on the line.</param>
        public bool PointOnLine(Vector3 point, bool includeEnds = false)
        {
            if (includeEnds && (point.DistanceTo(Start) < Vector3.EPSILON || point.DistanceTo(End) < Vector3.EPSILON))
            {
                return true;
            }
=======
        /// <param name="point"></param>
        public bool PointOnLine(Vector3 point)
        {
>>>>>>> 7b805c69
            return (Start - point).Unitized().Dot((End - point).Unitized()) < (Vector3.EPSILON - 1);
        }

        /// <summary>
        /// Divide the line into as many segments of the provided length as possible.
        /// </summary>
        /// <param name="l">The length.</param>
        /// <param name="removeShortSegments">A flag indicating whether segments shorter than l should be removed.</param>
        public List<Line> DivideByLength(double l, bool removeShortSegments = false)
        {
            var len = this.Length();
            if (l > len)
            {
                return new List<Line>() { new Line(this.Start, this.End) };
            }

            var total = 0.0;
            var d = this.Direction();
            var lines = new List<Line>();
            while (total + l <= len)
            {
                var a = this.Start + d * total;
                var b = a + d * l;
                lines.Add(new Line(a, b));
                total += l;
            }
            if (total < len && !removeShortSegments)
            {
                var a = this.Start + d * total;
                if (!a.IsAlmostEqualTo(End))
                {
                    lines.Add(new Line(a, End));
                }
            }
            return lines;
        }


        /// <summary>
        /// Divide the line into as many segments of the provided length as possible.
        /// Divisions will be centered along the line.
        /// </summary>
        /// <param name="l">The length.</param>
        /// <returns></returns>
        public List<Line> DivideByLengthFromCenter(double l)
        {
            var lines = new List<Line>();

            var localLength = this.Length();
            if (localLength <= l)
            {
                lines.Add(this);
                return lines;
            }

            var divs = (int)(localLength / l);
            var span = divs * l;
            var halfSpan = span / 2;
            var mid = this.PointAt(0.5);
            var dir = this.Direction();
            var start = mid - dir * halfSpan;
            var end = mid + dir * halfSpan;
            if (!this.Start.IsAlmostEqualTo(start))
            {
                lines.Add(new Line(this.Start, start));
            }
            for (var i = 0; i < divs; i++)
            {
                var p1 = start + (i * l) * dir;
                var p2 = p1 + dir * l;
                lines.Add(new Line(p1, p2));
            }
            if (!this.End.IsAlmostEqualTo(end))
            {
                lines.Add(new Line(end, this.End));
            }

            return lines;
        }

        /// <summary>
        /// Divide the line into n+1 equal segments.
        /// </summary>
        /// <param name="n">The number of segments.</param>
        public List<Line> DivideByCount(int n)
        {
            if (n < 0)
            {
                throw new ArgumentException($"The number of divisions must be greater than 0.");
            }
            var lines = new List<Line>();
            var div = 1.0 / (n + 1);
            for (var t = 0.0; t <= 1.0 - div; t += div)
            {
                var a = PointAt(t);
                var b = PointAt(t + div);
                lines.Add(new Line(a, b));
            }
            return lines;
        }

        /// <summary>
        /// Offset the line. The offset direction will be defined by 
        /// Direction X Vector3.ZAxis.
        /// </summary>
        /// <param name="distance">The distance to offset.</param>
        /// <param name="flip">Flip the offset direction.</param>
        /// <returns></returns>
        public Line Offset(double distance, bool flip)
        {
            var offsetVector = this.Direction().Cross(Vector3.ZAxis);
            if (flip)
            {
                offsetVector = offsetVector.Negate();
            }
            var a = Start + offsetVector * distance;
            var b = End + offsetVector * distance;
            return new Line(a, b);
        }

        /// <summary>
        /// Trim this line to the trimming curve.
        /// </summary>
        /// <param name="line">The curve to which to trim.</param>
        /// <param name="flip">Should the trim direction be reversed?</param>
        /// <returns>A new line, or null if this line does not intersect the trimming line.</returns>
        public Line TrimTo(Line line, bool flip = false)
        {
            if (this.Intersects(line, out Vector3 result, true))
            {
                if (flip)
                {
                    return new Line(result, this.End);
                }
                else
                {
                    return new Line(this.Start, result);
                }
            }

            return null;
        }

        /// <summary>
        /// Extend this line to the trimming curve.
        /// </summary>
        /// <param name="line">The curve to which to extend.</param>
        /// <returns>A new line, or null if these lines would never intersect if extended infinitely.</returns>
        public Line ExtendTo(Line line)
        {
            if (!Intersects(line, out var intersection, true))
            {
                return null;
            }
            if (intersection.DistanceTo(Start) > intersection.DistanceTo(End))
            {
                return new Line(this.Start, intersection);
            }
            else
            {
                return new Line(this.End, intersection);
            }
        }

        /// <summary>
        /// Trim a line with a polygon. 
        /// </summary>
        /// <param name="polygon">The polygon to trim with.</param>
        /// <param name="outsideSegments">A list of the segment(s) of the line outside of the supplied polygon.</param>
        /// <returns>A list of the segment(s) of the line within the supplied polygon.</returns>
        public List<Line> Trim(Polygon polygon, out List<Line> outsideSegments)
        {
            // adapted from http://csharphelper.com/blog/2016/01/clip-a-line-segment-to-a-polygon-in-c/
            // Make lists to hold points of intersection
            var intersections = new List<Vector3>();

            // Add the segment's starting point.
            intersections.Add(this.Start);
            var StartsOutsidePolygon = !polygon.Contains(this.Start);

            var hasVertexIntersections = false;

            // Examine the polygon's edges.
            for (int i1 = 0; i1 < polygon.Vertices.Count; i1++)
            {
                // Get the end points for this edge.
                int i2 = (i1 + 1) % polygon.Vertices.Count;

                // See where the edge intersects the segment.
                var segment = new Line(polygon.Vertices[i1], polygon.Vertices[i2]);
                var segmentsIntersect = Intersects(segment, out Vector3 intersection); // This will return false for intersections exactly at an end

                // See if the segment intersects the edge. 
                if (segmentsIntersect)
                {
                    // Record this intersection.
                    intersections.Add(intersection);
                }
                // see if the segment intersects at a vertex
                else if (this.PointOnLine(polygon.Vertices[i1]))
                {
                    intersections.Add(polygon.Vertices[i1]);
                    hasVertexIntersections = true;
                }
            }

            // Add the segment's ending point.
            intersections.Add(End);

            var intersectionsOrdered = intersections.OrderBy(v => v.DistanceTo(Start)).ToArray();
            var inSegments = new List<Line>();
            var outSegments = new List<Line>();
            var currentlyIn = !StartsOutsidePolygon;
            for (int i = 0; i < intersectionsOrdered.Length - 1; i++)
            {
                var A = intersectionsOrdered[i];
                var B = intersectionsOrdered[i + 1];
                if (A.DistanceTo(B) < Vector3.EPSILON) // skip duplicate points
                {
                    continue;
                }
                var segment = new Line(A, B);
                if (hasVertexIntersections) // if it passed through a vertex, we can't rely on alternating, so check each midpoint
                {
                    currentlyIn = polygon.Contains((A + B) / 2);
                }
                if (currentlyIn)
                {
                    inSegments.Add(segment);
                }
                else
                {
                    outSegments.Add(segment);
                }
                currentlyIn = !currentlyIn;
            }

            outsideSegments = outSegments;
            return inSegments;
        }

        /// <summary>
        /// Create a fillet arc between this line and the target. 
        /// </summary>
        /// <param name="target">The line with which to fillet.</param>
        /// <param name="radius">The radius of the fillet.</param>
        /// <returns>An arc, or null if no fillet can be calculated.</returns>
        public Arc Fillet(Line target, double radius)
        {
            var d1 = this.Direction();
            var d2 = target.Direction();
            if (d1.IsParallelTo(d2))
            {
                throw new Exception("The fillet could not be created. The lines are parallel");
            }

            var r1 = new Ray(this.Start, d1);
            var r2 = new Ray(target.Start, d2);
            if (!r1.Intersects(r2, out Vector3 result, true))
            {
                return null;
            }

            // Construct new vectors that both
            // point away from the projected intersection
            var newD1 = (this.PointAt(0.5) - result).Unitized();
            var newD2 = (target.PointAt(0.5) - result).Unitized();

            var theta = newD1.AngleTo(newD2) * Math.PI / 180.0;
            var halfTheta = theta / 2.0;
            var h = radius / Math.Sin(halfTheta);
            var centerVec = newD1.Average(newD2).Unitized();
            var arcCenter = result + centerVec * h;

            // Find the closest points from the arc
            // center to the adjacent curves.
            var p1 = arcCenter.ClosestPointOn(this);
            var p2 = arcCenter.ClosestPointOn(target);

            // Find the angle of both segments relative to the fillet arc.
            // ATan2 assumes the origin, so correct the coordinates
            // by the offset of the center of the arc.
            var angle1 = Math.Atan2(p1.Y - arcCenter.Y, p1.X - arcCenter.X) * 180.0 / Math.PI;
            var angle2 = Math.Atan2(p2.Y - arcCenter.Y, p2.X - arcCenter.X) * 180.0 / Math.PI;

            // ATan2 will provide negative angles in the "lower" quadrants
            // Ensure that these values are 180d -> 360d
            angle1 = (angle1 + 360) % 360;
            angle2 = (angle2 + 360) % 360;
            angle2 = angle2 == 0.0 ? 360.0 : angle2;

            // We only support CCW wound arcs. 
            // For arcs that with start angles <1d, convert
            // the arc back to a negative value.
            var arc = new Arc(arcCenter,
                           radius,
                           angle1 > angle2 ? angle1 - 360.0 : angle1,
                           angle2);

            // Get the complimentary arc and choose
            // the shorter of the two arcs.
            var complement = arc.Complement();
            if (arc.Length() < complement.Length())
            {
                return arc;
            }
            else
            {
                return complement;
            }
        }

        /// <summary>
        /// A list of vertices describing the arc for rendering.
        /// </summary>
        internal override IList<Vector3> RenderVertices()
        {
            return new[] { this.Start, this.End };
        }

        #region WindingNumberCalcs
        internal Position RelativePositionOf(Vector3 location)
        {
            double positionCalculation =
                (End.Y - Start.Y) * (location.X - Start.X) -
                (location.Y - Start.Y) * (End.X - Start.X);

            if (positionCalculation > 0)
            {
                return Position.Left;
            }

            if (positionCalculation < 0)
            {
                return Position.Right;
            }

            return Position.Center;
        }

        internal bool AscendingRelativeTo(Vector3 location)
        {
            return Start.X <= location.X;
        }

        internal bool LocationInRange(Vector3 location, Orientation orientation)
        {
            if (orientation == Orientation.Ascending)
            {
                return End.X > location.X;
            }

            return End.X <= location.X;
        }

        internal enum Position
        {
            Left,
            Right,
            Center
        }

        internal enum Orientation
        {
            Ascending,
            Descending
        }
        #endregion

    }
}<|MERGE_RESOLUTION|>--- conflicted
+++ resolved
@@ -239,20 +239,11 @@
             // construct a plane 
             var normal = l.Direction().Cross(plane.Normal);
             Plane intersectionPlane = new Plane(l.Start, normal);
-<<<<<<< HEAD
             if (Intersects(intersectionPlane, out Vector3 planeIntersectionResult, true)) // does the line intersect the plane? 
             {
                 if (infinite || (l.PointOnLine(planeIntersectionResult, includeEnds) && PointOnLine(planeIntersectionResult, includeEnds)))
                 {
                     result = planeIntersectionResult;
-=======
-            if (Intersects(intersectionPlane, out Vector3 planeIntersectionResult, infinite)) // does the line intersect the plane? 
-            {
-                if (l.PointOnLine(planeIntersectionResult))
-                {
-                    result = planeIntersectionResult;
-
->>>>>>> 7b805c69
                     return true;
                 }
 
@@ -293,7 +284,6 @@
         /// <summary>
         /// Test if a point lies within this line segment
         /// </summary>
-<<<<<<< HEAD
         /// <param name="point">The point to test.</param>
         /// <param name="includeEnds">Consider a point at the endpoint as on the line.</param>
         public bool PointOnLine(Vector3 point, bool includeEnds = false)
@@ -302,11 +292,6 @@
             {
                 return true;
             }
-=======
-        /// <param name="point"></param>
-        public bool PointOnLine(Vector3 point)
-        {
->>>>>>> 7b805c69
             return (Start - point).Unitized().Dot((End - point).Unitized()) < (Vector3.EPSILON - 1);
         }
 
